--- conflicted
+++ resolved
@@ -1,21 +1,9 @@
 # Changelog
 
-<<<<<<< HEAD
-## 3.0.3.1 (upcoming)
+## 3.0.3.1 (4 March 2016)
 
 * Fix performance issues with ClusteringIndexNamesFilter
-
-## 3.0.3.0 (19 February 2016)
-
-* Upgrade to Apache Cassandra 3.0.3
-* Force disable paging for top-k searches
-* Add search cache (improves paging performance)
-* Add token range cache (improves search performance)
-* Remove support for other partitioners than Murmur3
-=======
-## 2.2.5.2 (4 March 2016)
-
-Merged from 2.2.4.4:
+Merged from 2.2.5.2:
 * Add indexing of WKT geographical shapes (point, linestring, polygon and their multipart)
 * Add search by WKT geographical shapes (point, linestring, polygon and their multipart)
 * Add API for search-time transformation of WKT geographical shapes
@@ -26,7 +14,14 @@
 * Add transformation for getting the intersection between two geographical shapes
 * Add transformation for getting the union between two geographical shapes
 * Fix geo distance parsing of nautical miles
->>>>>>> c47ecdc3
+
+## 3.0.3.0 (19 February 2016)
+
+* Upgrade to Apache Cassandra 3.0.3
+* Force disable paging for top-k searches
+* Add search cache (improves paging performance)
+* Add token range cache (improves search performance)
+* Remove support for other partitioners than Murmur3
 * Remove Sphinx documentation module
 
 ## 2.2.5.1 (19 February 2016)
