--- conflicted
+++ resolved
@@ -1,15 +1,14 @@
 # Changelog
 
-<<<<<<< HEAD
+
 ## 2.2.4.0 (upcoming)
-=======
-## 2.2.3.1 (upcoming)
+
+## 2.2.3.1 (27 November 2015)
 
 - Add support for CQL tuples
 - Add quoted field names to query builder
 - Fix mapping on columns with multiple mappers
 - Fix coordinator sorting to be based on mapper's base type
->>>>>>> f112f9d7
 
 ## 2.2.3.0 (20 November 2015)
 
