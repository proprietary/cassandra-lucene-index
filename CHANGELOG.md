# Changelog

<<<<<<< HEAD
## 2.2.3.0-SNAPSHOT (upcoming)

 * Upgrade to Apache Cassandra 2.2.3


## 2.1.11.1-SNAPSHOT (upcoming)

 * Fixed bitemporal bug (issue#46)
 * Fixed default directory path
 * Added query builder module (issue#50)
=======
## 2.1.11.1 (upcoming)

 * Fixed bitemporal bug (#46)
 * Fixed default directory path
 * Added query builder module (#50)
 * Add acceptance tests
>>>>>>> cb8f8b19
 
## 2.1.11.0 (27 October 2015)

 * Upgrade to Apache Cassandra 2.1.11

## 2.1.10.0 (27 October 2015)

 * Upgrade to Apache Cassandra 2.1.10
 * Add ability to exclude data centers from indexing (#44)
 * Add support for predictions in bitemporal index (#46)
 * Add asynchronous indexing queue

## 2.1.9.0 (9 September 2015)

 * Upgrade to Apache Cassandra 2.1.9
 
## 2.1.8.5 (9 September 2015)

 * Remove problematic logback.xml

## 2.1.8.4 (27 August 2015)

 * Fix searches with both sorting and relevance
 * Improve wide rows data range filtering to increase performance
 * Use doc values in token range filters to increase performance
 * Replace base 256 by BytesRef (breaks backward compatibility)
 * Upgrade to Lucene 5.3.0
 * Don't propagate internal index exceptions
 * Allow the deletion of old unsupported indexes
 * Detect wrong sorting in date ranges (#36) 

## 2.1.8.3 (20 August 2015)

 * Fix analyzer selection in maps (#18)
 * Change logger fixed name from `stratio` to class-based `com.stratio`
 * Add performance tips section to documentation

## 2.1.8.2 (13 August 2015)

 * Add force index refresh option to searches
 * Add condition type `none` to return no rows
 * Rename `match_all` condition to `all`
 * Allow resource-intensive pure negation searches
 * Remove unneeded asynchronous indexing queue
 * Change default date pattern to `yyyy/MM/dd HH:mm:ss.SSS Z`
 * Fix multi-mappers when all columns are null (#28)
 * Rename `date_range` limits to `from` and `to`
 * Add bitemporal search features
 * Silently discard tokens over 32766 bytes in length (just log)
 * Best effort mapping, per mapper errors are just logged
 * Allow several mappers on the same column

## 2.1.8.1 (31 July 2015)

 * Add complete support for CQL paging, even for top-k queries.
 * Fix numeric collections (#12)
 * Fix match condition with not tokenized fields (#16)
 * Fix map columns sorting (#17)
 * Fix bounding box queries
 * Avoid sorting in lists and sets
 * Set default sorted value to false
 * Upgrade to Lucene 5.2.1

## 2.1.8.0 (10 July 2015)

 * Upgrade to Apache Cassandra 2.1.8

## 2.1.7.1 (10 July 2015)

 * Add paging cache to remember Lucene cursors
 * Fix JavaDoc generation with Java 8
 * Homogenize JSON API

## 2.1.7.0 (26 June 2015)

 * Upgrade to Apache Cassandra 2.1.7

## 2.1.6.2 (25 June 2015)

 * Add date range features
 * Add basic geospatial features

## 2.1.6.1 (17 June 2015)

 * Fix row updated skipping first column (#6)
 * Avoid analysis at prefix, regexp, range and wildcard queries

## 2.1.6.0 (8 June 2015)

 * Become a plugin instead of a fork of Apache Cassandra
 * Upgrade to Apache Cassandra 2.1.6
 * Upgrade to Lucene 5.1.0
 * Sorting through doc values
 * Add "indexed" and "sorted" options to mappers

## 2.1.5.0 (30 April 2015)

 * Upgrade to Apache Cassandra 2.1.5 (#28)
 * Removed clustering key mapper columns

## 2.1.4.1 (21 April 2015)

 * Improve top-k (CASSANDRA-8717)
 * Fix build.xml

## 2.1.4.0 (7 April 2015)

 * Upgrade to Apache Cassandra 2.1.4 (#16)
 * Fix reverse clustering order (#14)
 * Support for snowball and possibly other analyzers (#11)
 * Fix mapping in column-based clustering key mapper (#7)

## 2.1.3.1 (12 March 2015)

 * Fix mapping bug in column-based clustering key mapper
 * Upgrade to Lucene 4.10.4
 * Added case sensitive option to StringMapper

## 2.1.3.0 (18 February 2015)

 * Upgrade to Apache Cassandra 2.1.3

## 2.1.2.2 (2 February 2015)

 * Fix #7 (data inserted during update is not indexed)
 * Remove boolean query max clauses limit
 * Add contains condition
 * Add basic support for geospatial search
 * Add basic support for multiple fields per mapper
 * Add collation for UUID mapper

## 2.1.2.1 (15 December 2014)

 * Improve logging time counting
 * Set synchronous indexing as default

## 2.1.2.0 (5 December 2014)

 * Upgrade to Apache Cassandra 2.1.2<|MERGE_RESOLUTION|>--- conflicted
+++ resolved
@@ -1,24 +1,15 @@
 # Changelog
 
-<<<<<<< HEAD
-## 2.2.3.0-SNAPSHOT (upcoming)
+## 2.2.3.0 (upcoming)
 
  * Upgrade to Apache Cassandra 2.2.3
-
-
-## 2.1.11.1-SNAPSHOT (upcoming)
-
- * Fixed bitemporal bug (issue#46)
- * Fixed default directory path
- * Added query builder module (issue#50)
-=======
+ 
 ## 2.1.11.1 (upcoming)
 
  * Fixed bitemporal bug (#46)
  * Fixed default directory path
  * Added query builder module (#50)
  * Add acceptance tests
->>>>>>> cb8f8b19
  
 ## 2.1.11.0 (27 October 2015)
 
