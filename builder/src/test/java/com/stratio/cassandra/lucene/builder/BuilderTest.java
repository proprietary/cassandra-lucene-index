/*
 * Licensed to STRATIO (C) under one or more contributor license agreements.
 * See the NOTICE file distributed with this work for additional information
 * regarding copyright ownership.  The STRATIO (C) licenses this file
 * to you under the Apache License, Version 2.0 (the
 * "License"); you may not use this file except in compliance
 * with the License.  You may obtain a copy of the License at
 *
 *   http://www.apache.org/licenses/LICENSE-2.0
 *
 * Unless required by applicable law or agreed to in writing,
 * software distributed under the License is distributed on an
 * "AS IS" BASIS, WITHOUT WARRANTIES OR CONDITIONS OF ANY
 * KIND, either express or implied.  See the License for the
 * specific language governing permissions and limitations
 * under the License.
 */

package com.stratio.cassandra.lucene.builder;

import org.codehaus.jackson.map.ObjectMapper;
import org.junit.Test;

import static com.stratio.cassandra.lucene.builder.Builder.*;
import static org.junit.Assert.assertEquals;

/**
 * Tests for {@link Builder}.
 *
 * @author Andres de la Pena {@literal <adelapena@stratio.com>}
 */
public class BuilderTest {

    @Test
    public void testIndexDefaults() {
        String actual = index("table", "idx").schema(schema()).build();
        String expected = "CREATE CUSTOM INDEX idx ON table() USING 'com.stratio.cassandra.lucene.Index' " +
                          "WITH OPTIONS = {'schema':'{}'}";
        assertEquals("index serialization is wrong", expected, actual);
    }

    @Test
    public void testIndexFull() {
        String actual = index("ks", "table", "idx").keyspace("keyspace")
                                                   .directoryPath("path")
                                                   .refreshSeconds(10D)
                                                   .maxCachedMb(32)
                                                   .maxMergeMb(16)
                                                   .ramBufferMb(64)
                                                   .indexingThreads(4)
                                                   .indexingQueuesSize(100)
                                                   .excludedDataCenters("DC1,DC2")
                                                   .tokenRangeCacheSize(20)
                                                   .searchCacheSize(30)
                                                   .defaultAnalyzer("my_analyzer")
                                                   .analyzer("my_analyzer", classpathAnalyzer("my_class"))
                                                   .analyzer("snow", snowballAnalyzer("tartar").stopwords("a,b,c"))
                                                   .mapper("uuid", uuidMapper().validated(true))
                                                   .mapper("string", stringMapper())
                                                   .build();
        String expected = "CREATE CUSTOM INDEX idx ON keyspace.table() " +
                          "USING 'com.stratio.cassandra.lucene.Index' " +
                          "WITH OPTIONS = {" +
                          "'refresh_seconds':'10.0'," +
                          "'directory_path':'path'," +
                          "'ram_buffer_mb':'64'," +
                          "'max_merge_mb':'16'," +
                          "'max_cached_mb':'32'," +
                          "'indexing_threads':'4'," +
                          "'indexing_queues_size':'100'," +
                          "'excluded_data_centers':'DC1,DC2'," +
                          "'token_range_cache_size':'20'," +
                          "'search_cache_size':'30'," +
                          "'schema':'{" +
                          "\"analyzers\":{" +
                          "\"my_analyzer\":{\"type\":\"classpath\",\"class\":\"my_class\"}," +
                          "\"snow\":{\"type\":\"snowball\",\"language\":\"tartar\",\"stopwords\":\"a,b,c\"}}," +
                          "\"default_analyzer\":\"my_analyzer\"," +
                          "\"fields\":{" +
                          "\"uuid\":{\"type\":\"uuid\",\"validated\":true}," +
                          "\"string\":{\"type\":\"string\"}}}'}";
        assertEquals("index serialization is wrong", expected, actual);
    }

    @Test
    public void testBigDecimalMapperDefaults() {
        String actual = bigDecimalMapper().build();
        String expected = "{\"type\":\"bigdec\"}";
        assertEquals("big decimal mapper serialization is wrong", expected, actual);
    }

    @Test
    public void testBigDecimalMapperFull() {
        String actual = bigDecimalMapper().indexed(false)
                                          .sorted(true)
                                          .validated(true)
                                          .column("column")
                                          .integerDigits(2)
                                          .decimalDigits(1)
                                          .build();
        String expected = "{\"type\":\"bigdec\",\"validated\":true,\"indexed\":false,\"sorted\":true," +
                          "\"column\":\"column\",\"integer_digits\":2,\"decimal_digits\":1}";
        assertEquals("big decimal mapper serialization is wrong", expected, actual);
    }

    @Test
    public void testBigIntegerMapperDefaults() {
        String actual = bigIntegerMapper().build();
        String expected = "{\"type\":\"bigint\"}";
        assertEquals("big integer mapper serialization is wrong", expected, actual);
    }

    @Test
    public void testBigIntegerMapperFull() {
        String actual = bigIntegerMapper().indexed(false)
                                          .sorted(true)
                                          .validated(true)
                                          .digits(1)
                                          .column("column")
                                          .build();
        String expected = "{\"type\":\"bigint\",\"validated\":true,\"indexed\":false,\"sorted\":true," +
                          "\"column\":\"column\",\"digits\":1}";
        assertEquals("big integer mapper serialization is wrong", expected, actual);
    }

    @Test
    public void testBitemporalMapperDefaults() {
        String actual = bitemporalMapper("vt_from", "vt_to", "tt_from", "tt_to").build();
        String expected = "{\"type\":\"bitemporal\",\"vt_from\":\"vt_from\",\"vt_to\":\"vt_to\"" +
                          ",\"tt_from\":\"tt_from\",\"tt_to\":\"tt_to\"}";
        assertEquals("bitemporal mapper serialization is wrong", expected, actual);
    }

    @Test
    public void testBitemporalMapperFull() {
        String actual = bitemporalMapper("vt_from", "vt_to", "tt_from", "tt_to").validated(true)
                                                                                .pattern("yyyyMMdd")
                                                                                .nowValue("99999999")
                                                                                .build();
        String expected = "{\"type\":\"bitemporal\",\"vt_from\":\"vt_from\",\"vt_to\":\"vt_to\"," +
                          "\"tt_from\":\"tt_from\",\"tt_to\":\"tt_to\",\"validated\":true," +
                          "\"pattern\":\"yyyyMMdd\",\"now_value\":\"99999999\"}";
        assertEquals("bitemporal mapper serialization is wrong", expected, actual);
    }

    @Test
    public void testBlobMapperDefaults() {
        String actual = blobMapper().build();
        String expected = "{\"type\":\"bytes\"}";
        assertEquals("blob condition serialization is wrong", expected, actual);
    }

    @Test
    public void testBlobMapperFull() {
        String actual = blobMapper().indexed(true).sorted(true).validated(true).column("column").build();
        String expected = "{\"type\":\"bytes\",\"validated\":true,\"indexed\":true,\"sorted\":true," +
                          "\"column\":\"column\"}";
        assertEquals("blob mapper serialization is wrong", expected, actual);
    }

    @Test
    public void testBooleanMapperDefaults() {
        String actual = booleanMapper().build();
        String expected = "{\"type\":\"boolean\"}";
        assertEquals("boolean mapper serialization is wrong", expected, actual);
    }

    @Test
    public void testBooleanMapperFull() {
        String actual = booleanMapper().indexed(true).sorted(true).validated(true).column("column").build();
        String expected = "{\"type\":\"boolean\",\"validated\":true,\"indexed\":true,\"sorted\":true," +
                          "\"column\":\"column\"}";
        assertEquals("boolean mapper serialization is wrong", expected, actual);
    }

    @Test
    public void testDateMapperDefaults() {
        String actual = dateMapper().build();
        String expected = "{\"type\":\"date\"}";
        assertEquals("date mapper serialization is wrong", expected, actual);
    }

    @Test
    public void testDateMapperFull() {
        String actual = dateMapper().pattern("yyyyMMdd")
                                    .indexed(true)
                                    .sorted(true)
                                    .validated(true)
                                    .column("column")
                                    .build();
        String expected = "{\"type\":\"date\",\"validated\":true,\"indexed\":true,\"sorted\":true," +
                          "\"column\":\"column\",\"pattern\":\"yyyyMMdd\"}";
        assertEquals("date mapper serialization is wrong", expected, actual);
    }

    @Test
    public void testDateRangeDefaults() {
        String actual = dateRangeMapper("start", "stop").build();
        String expected = "{\"type\":\"date_range\",\"from\":\"start\",\"to\":\"stop\"}";
        assertEquals("date range mapper serialization is wrong", expected, actual);
    }

    @Test
    public void testDateRangeMapperFull() {
        String actual = dateRangeMapper("start", "stop").pattern("yyyyMMdd").build();
        String expected = "{\"type\":\"date_range\",\"from\":\"start\",\"to\":\"stop\",\"pattern\":\"yyyyMMdd\"}";
        assertEquals("date range mapper serialization is wrong", expected, actual);
    }

    @Test
    public void testDoubleMapperDefaults() {
        String actual = doubleMapper().build();
        String expected = "{\"type\":\"double\"}";
        assertEquals("double mapper serialization is wrong", expected, actual);
    }

    @Test
    public void testDoubleMapperFull() {
        String actual = doubleMapper().boost(2.1f).indexed(true).sorted(true).column("column").build();
        String expected = "{\"type\":\"double\",\"indexed\":true,\"sorted\":true,\"column\":\"column\",\"boost\":2.1}";
        assertEquals("double mapper serialization is wrong", expected, actual);
    }

    @Test
    public void testFloatMapperDefaults() {
        String actual = floatMapper().build();
        String expected = "{\"type\":\"float\"}";
        assertEquals("float mapper serialization is wrong", expected, actual);
    }

    @Test
    public void testFloatMapperFull() {
        String actual = floatMapper().boost(2.1f).indexed(true).sorted(true).column("column").build();
        String expected = "{\"type\":\"float\",\"indexed\":true,\"sorted\":true,\"column\":\"column\",\"boost\":2.1}";
        assertEquals("float mapper serialization is wrong", expected, actual);
    }

    @Test
    public void testGeoPointMapperDefaults() {
        String actual = geoPointMapper("lat", "lon").build();
        String expected = "{\"type\":\"geo_point\",\"latitude\":\"lat\",\"longitude\":\"lon\"}";
        assertEquals("geo point mapper serialization is wrong", expected, actual);
    }

    @Test
    public void testGeoPointMapperFull() {
        String actual = geoPointMapper("lat", "lon").maxLevels(7).build();
        String expected = "{\"type\":\"geo_point\",\"latitude\":\"lat\",\"longitude\":\"lon\",\"max_levels\":7}";
        assertEquals("geo point mapper serialization is wrong", expected, actual);
    }

    @Test
    public void testInetMapperDefaults() {
        String actual = inetMapper().build();
        String expected = "{\"type\":\"inet\"}";
        assertEquals("inet mapper serialization is wrong", expected, actual);
    }

    @Test
    public void testInetMapperFull() {
        String actual = inetMapper().indexed(true).sorted(true).build();
        String expected = "{\"type\":\"inet\",\"indexed\":true,\"sorted\":true}";
        assertEquals("inet mapper serialization is wrong", expected, actual);
    }

    @Test
    public void testIntegerMapperDefaults() {
        String actual = integerMapper().build();
        String expected = "{\"type\":\"integer\"}";
        assertEquals("integer mapper serialization is wrong", expected, actual);
    }

    @Test
    public void testIntegerMapperFull() {
        String actual = integerMapper().boost(2.1f).indexed(true).sorted(true).build();
        String expected = "{\"type\":\"integer\",\"indexed\":true,\"sorted\":true,\"boost\":2.1}";
        assertEquals("integer mapper serialization is wrong", expected, actual);
    }

    @Test
    public void testLongMapperDefaults() {
        String actual = longMapper().build();
        String expected = "{\"type\":\"long\"}";
        assertEquals("long mapper serialization is wrong", expected, actual);
    }

    @Test
    public void testLongMapperFull() {
        String actual = longMapper().boost(2.1f).indexed(true).sorted(true).build();
        String expected = "{\"type\":\"long\",\"indexed\":true,\"sorted\":true,\"boost\":2.1}";
        assertEquals("long mapper serialization is wrong", expected, actual);
    }

    @Test
    public void testStringMapperDefaults() {
        String actual = stringMapper().build();
        String expected = "{\"type\":\"string\"}";
        assertEquals("string mapper serialization is wrong", expected, actual);
    }

    @Test
    public void testStringMapperFull() {
        String actual = stringMapper().caseSensitive(true).indexed(true).sorted(true).build();
        String expected = "{\"type\":\"string\",\"indexed\":true,\"sorted\":true,\"case_sensitive\":true}";
        assertEquals("string mapper serialization is wrong", expected, actual);
    }

    @Test
    public void testTextMapperDefaults() {
        String actual = textMapper().build();
        String expected = "{\"type\":\"text\"}";
        assertEquals("text mapper serialization is wrong", expected, actual);
    }

    @Test
    public void testTextMapperFull() {
        String actual = textMapper().analyzer("analyzer").indexed(true).sorted(true).build();
        String expected = "{\"type\":\"text\",\"indexed\":true,\"sorted\":true,\"analyzer\":\"analyzer\"}";
        assertEquals("text mapper serialization is wrong", expected, actual);
    }

    @Test
    public void testUUIDMapperDefaults() {
        String actual = uuidMapper().build();
        String expected = "{\"type\":\"uuid\"}";
        assertEquals("UUID mapper serialization is wrong", expected, actual);
    }

    @Test
    public void testUUIDMapperFull() {
        String actual = uuidMapper().indexed(true).sorted(true).build();
        String expected = "{\"type\":\"uuid\",\"indexed\":true,\"sorted\":true}";
        assertEquals("UUID mapper serialization is wrong", expected, actual);
    }

    @Test
    public void testClasspathAnalyzer() {
        String actual = classpathAnalyzer("com.test.MyAnalyzer").build();
        String expected = "{\"type\":\"classpath\",\"class\":\"com.test.MyAnalyzer\"}";
        assertEquals("classpath analyzer serialization is wrong", expected, actual);
    }

    @Test
    public void testSnowballAnalyzerDefaults() {
        String actual = snowballAnalyzer("tartarus").build();
        String expected = "{\"type\":\"snowball\",\"language\":\"tartarus\"}";
        assertEquals("snowball analyzer serialization is wrong", expected, actual);
    }

    @Test
    public void testSnowballAnalyzerFull() {
        String actual = snowballAnalyzer("tartarus").stopwords("a,b,c").build();
        String expected = "{\"type\":\"snowball\",\"language\":\"tartarus\",\"stopwords\":\"a,b,c\"}";
        assertEquals("snowball analyzer serialization is wrong", expected, actual);
    }

    @Test
    public void testAllConditionDefaults() {
        String actual = all().build();
        String expected = "{\"type\":\"all\"}";
        assertEquals("all condition serialization is wrong", expected, actual);
    }

    @Test
    public void testAllConditionFull() {
        String actual = all().boost(2).build();
        String expected = "{\"type\":\"all\",\"boost\":2.0}";
        assertEquals("all condition serialization is wrong", expected, actual);
    }

    @Test
    public void testBitemporalConditionDefaults() {
        String actual = bitemporal("field").build();
        String expected = "{\"type\":\"bitemporal\",\"field\":\"field\"}";
        assertEquals("bitemporal condition serialization is wrong", expected, actual);
    }

    @Test
    public void testBitemporalConditionFull() {
        String actual = bitemporal("field").ttFrom(1).ttTo(2).vtFrom(3).vtTo(4).boost(2).build();
        String expected = "{\"type\":\"bitemporal\",\"field\":\"field\",\"boost\":2.0,\"vt_from\":3," +
                          "\"vt_to\":4,\"tt_from\":1,\"tt_to\":2}";
        assertEquals("bitemporal condition serialization is wrong", expected, actual);
    }

    @Test
    public void testDateRangeConditionDefaults() {
        String actual = dateRange("field").build();
        String expected = "{\"type\":\"date_range\",\"field\":\"field\"}";
        assertEquals("date range condition serialization is wrong", expected, actual);
    }

    @Test
    public void testDateRangeConditionFull() {
        String actual = dateRange("field").from("2015/01/02").to("2015/01/05").operation("is_within").boost(2).build();
        String expected = "{\"type\":\"date_range\",\"field\":\"field\",\"boost\":2.0," +
                          "\"from\":\"2015/01/02\",\"to\":\"2015/01/05\",\"operation\":\"is_within\"}";
        assertEquals("date range condition serialization is wrong", expected, actual);
    }

    @Test
    public void testContainsConditionDefaults() {
        String actual = contains("field").build();
        String expected = "{\"type\":\"contains\",\"field\":\"field\",\"values\":[]}";
        assertEquals("contains condition serialization is wrong", expected, actual);
    }

    @Test
    public void testContainsConditionFull() {
        String actual = contains("field", "v1", "v2").boost(2).build();
        String expected = "{\"type\":\"contains\",\"field\":\"field\",\"values\":[\"v1\",\"v2\"],\"boost\":2.0}";
        assertEquals("contains condition serialization is wrong", expected, actual);
    }

    @Test
    public void testBooleanConditionDefaults() {
        String actual = bool().build();
        String expected = "{\"type\":\"boolean\",\"must\":[],\"should\":[],\"not\":[]}";
        assertEquals("boolean is wrong", expected, actual);
    }

    @Test
    public void testBooleanConditionFull() {
        String actual = bool().must(all()).should(none()).not().boost(2).build();
        String expected = "{\"type\":\"boolean\",\"boost\":2.0," +
                          "\"must\":[{\"type\":\"all\"}],\"should\":[{\"type\":\"none\"}],\"not\":[]}";
        assertEquals("boolean is wrong", expected, actual);
    }

    @Test
    public void testFuzzyConditionDefaults() {
        String actual = fuzzy("field", "value").build();
        String expected = "{\"type\":\"fuzzy\",\"field\":\"field\",\"value\":\"value\"}";
        assertEquals("fuzzy condition serialization is wrong", expected, actual);
    }

    @Test
    public void testFuzzyConditionFull() {
        String actual = fuzzy("field", "value").maxEdits(1)
                                               .maxExpansions(2)
                                               .prefixLength(3)
                                               .transpositions(true)
                                               .boost(2)
                                               .build();
        String expected = "{\"type\":\"fuzzy\",\"field\":\"field\",\"value\":\"value\",\"boost\":2.0," +
                          "\"transpositions\":true,\"max_edits\":1,\"prefix_length\":3,\"max_expansions\":2}";
        assertEquals("fuzzy condition serialization is wrong", expected, actual);
    }

    @Test
    public void testLuceneConditionDefaults() {
        String actual = lucene("").build();
        String expected = "{\"type\":\"lucene\",\"query\":\"\"}";
        assertEquals("lucene condition serialization is wrong", expected, actual);
    }

    @Test
    public void testLuceneConditionFull() {
        String actual = lucene("\"field\":value").defaultField("field").boost(2).build();
        String expected = "{\"type\":\"lucene\",\"query\":\"\\\"field\\\":value\"," +
                          "\"boost\":2.0,\"default_field\":\"field\"}";
        assertEquals("lucene condition serialization is wrong", expected, actual);
    }

    @Test
    public void testMatchConditionDefaults() {
        String actual = match("field", "value").build();
        String expected = "{\"type\":\"match\",\"field\":\"field\",\"value\":\"value\"}";
        assertEquals("match condition serialization is wrong", expected, actual);
    }

    @Test
    public void testMatchConditionFull() {
        String actual = match("field", "value").boost(2).build();
        String expected = "{\"type\":\"match\",\"field\":\"field\",\"value\":\"value\",\"boost\":2.0}";
        assertEquals("match condition serialization is wrong", expected, actual);
    }

    @Test
    public void testNoneConditionDefaults() {
        String actual = none().build();
        String expected = "{\"type\":\"none\"}";
        assertEquals("none condition serialization is wrong", expected, actual);
    }

    @Test
    public void testNoneConditionFull() {
        String actual = none().boost(2).build();
        String expected = "{\"type\":\"none\",\"boost\":2.0}";
        assertEquals("none condition serialization is wrong", expected, actual);
    }

    @Test
    public void testPhraseConditionDefaults() {
        String actual = phrase("field", "value").build();
        String expected = "{\"type\":\"phrase\",\"field\":\"field\",\"value\":\"value\"}";
        assertEquals("phrase condition serialization is wrong", expected, actual);
    }

    @Test
    public void testPhraseConditionFull() {
        String actual = phrase("field", "value").slop(2).boost(2).build();
        String expected = "{\"type\":\"phrase\",\"field\":\"field\",\"value\":\"value\",\"boost\":2.0,\"slop\":2}";
        assertEquals("phrase condition serialization is wrong", expected, actual);
    }

    @Test
    public void testPrefixConditionDefaults() {
        String actual = prefix("field", "value").build();
        String expected = "{\"type\":\"prefix\",\"field\":\"field\",\"value\":\"value\"}";
        assertEquals("prefix condition serialization is wrong", expected, actual);
    }

    @Test
    public void testPrefixConditionFull() {
        String actual = prefix("field", "value").boost(1.5).build();
        String expected = "{\"type\":\"prefix\",\"field\":\"field\",\"value\":\"value\",\"boost\":1.5}";
        assertEquals("prefix condition serialization is wrong", expected, actual);
    }

    @Test
    public void testRangeConditionDefaults() {
        String actual = range("field").build();
        String expected = "{\"type\":\"range\",\"field\":\"field\"}";
        assertEquals("range condition serialization is wrong", expected, actual);
    }

    @Test
    public void testRangeConditionFull() {
        String actual = range("field").lower(1).upper(2).includeLower(true).includeUpper(false).boost(0.3).build();
        String expected = "{\"type\":\"range\",\"field\":\"field\"," +
                          "\"boost\":0.3,\"lower\":1,\"upper\":2,\"include_lower\":true,\"include_upper\":false}";
        assertEquals("range condition serialization is wrong", expected, actual);
    }

    @Test
    public void testRegexpConditionDefaults() {
        String actual = regexp("field", "expression").build();
        String expected = "{\"type\":\"regexp\",\"field\":\"field\",\"value\":\"expression\"}";
        assertEquals("regexp condition serialization is wrong", expected, actual);
    }

    @Test
    public void testRegexpConditionFull() {
        String actual = regexp("field", "expression").boost(null).build();
        String expected = "{\"type\":\"regexp\",\"field\":\"field\",\"value\":\"expression\"}";
        assertEquals("regexp condition serialization is wrong", expected, actual);
    }

    @Test
    public void testWildcardConditionDefaults() {
        String actual = wildcard("field", "value").build();
        String expected = "{\"type\":\"wildcard\",\"field\":\"field\",\"value\":\"value\"}";
        assertEquals("wildcard condition serialization is wrong", expected, actual);
    }

    @Test
    public void testWildcardConditionFull() {
        String actual = wildcard("field", "value").boost(1.7).build();
        String expected = "{\"type\":\"wildcard\",\"field\":\"field\",\"value\":\"value\",\"boost\":1.7}";
        assertEquals("wildcard condition serialization is wrong", expected, actual);
    }

    @Test
    public void testGeoBBoxConditionDefaults() {
        String actual = geoBBox("field", 1, 2, 3, 4).build();
        String expected = "{\"type\":\"geo_bbox\",\"field\":\"field\",\"min_latitude\":3.0," +
                          "\"max_latitude\":4.0,\"min_longitude\":1.0,\"max_longitude\":2.0}";
        assertEquals("wildcard condition serialization is wrong", expected, actual);
    }

    @Test
    public void testGeoBBoConditionFull() {
        String actual = geoBBox("field", 1, 2, 3, 4).boost(1).build();
        String expected = "{\"type\":\"geo_bbox\",\"field\":\"field\",\"min_latitude\":3.0,\"max_latitude\":4.0," +
                          "\"min_longitude\":1.0,\"max_longitude\":2.0,\"boost\":1.0}";
        assertEquals("wildcard condition serialization is wrong", expected, actual);
    }

    @Test
    public void testGeoDistanceConditionDefaults() {
        String actual = geoDistance("field", 1, 2, "1km").build();
        String expected = "{\"type\":\"geo_distance\",\"field\":\"field\",\"latitude\":2.0,\"longitude\":1.0," +
                          "\"max_distance\":\"1km\"}";
        assertEquals("geo distance condition serialization is wrong", expected, actual);
    }

    @Test
    public void testGeoDistanceConditionFull() {
        String actual = geoDistance("field", 1, 2, "1km").minDistance("500m").boost(0.5).build();
        String expected = "{\"type\":\"geo_distance\",\"field\":\"field\",\"latitude\":2.0,\"longitude\":1.0," +
                          "\"max_distance\":\"1km\",\"boost\":0.5,\"min_distance\":\"500m\"}";
        assertEquals("geo distance condition serialization is wrong", expected, actual);
    }

    @Test
    public void testSimpleSortFieldDefaults() {
        String actual = field("field1").build();
        String expected = "{\"type\":\"simple\",\"field\":\"field1\"}";
        assertEquals("sort field condition serialization is wrong", expected, actual);
    }

    @Test
    public void testSimpleSortFieldFull() {
        String actual = field("field1").reverse(true).build();
        String expected = "{\"type\":\"simple\",\"field\":\"field1\",\"reverse\":true}";
        assertEquals("sort field condition serialization is wrong", expected, actual);
    }

    @Test
    public void testGeoDistanceSortFieldDefaults() {
        String actual = geoDistanceSortField("field1", 0.0, 0.0).build();
        String expected = "{\"type\":\"geo_distance\",\"mapper\":\"field1\",\"longitude\":0.0,\"latitude\":0.0}";
        assertEquals("sort field condition serialization is wrong", expected, actual);
    }

    @Test
    public void testGeoDistanceSortFieldFull() {
        String actual = geoDistanceSortField("field1", 0.0, 0.0).reverse(true).build();
<<<<<<< HEAD
        String expected = "{\"type\":\"geo_distance\",\"mapper\":\"field1\",\"longitude\":0.0,\"latitude\":0.0,\"reverse\":true}";
=======
        String
                expected
                = "{\"type\":\"geo_distance\",\"mapper\":\"field1\",\"longitude\":0.0,\"latitude\":0.0,\"reverse\":true}";
>>>>>>> 9e52feee
        assertEquals("sort field condition serialization is wrong", expected, actual);
    }

    @Test
    public void testSortDefaults() {
        String actual = search().sort().build();
        String expected = "{\"sort\":{\"fields\":[]}}";
        assertEquals("sort condition serialization is wrong", expected, actual);
    }

    @Test
    public void testSortFull() {
<<<<<<< HEAD
        String actual = search().sort(field("field1"), field("field2"),
                                      geoDistanceSortField("field1", 0.0, 0.0).reverse(true)).build();
        String expected = "{\"sort\":{\"fields\":[{\"type\":\"simple\",\"field\":\"field1\"},{\"type\":\"simple\",\"field\":\"field2\"},{\"type\":\"geo_distance\",\"mapper\":\"field1\",\"longitude\":0.0,\"latitude\":0.0,\"reverse\":true}]}}";
=======
        String actual = search().sort(field("field1"),
                                      field("field2"),
                                      geoDistanceSortField("field1", 0.0, 0.0).reverse(true)).build();
        String
                expected
                = "{\"sort\":{\"fields\":[{\"type\":\"simple\",\"field\":\"field1\"},{\"type\":\"simple\",\"field\":\"field2\"},{\"type\":\"geo_distance\",\"mapper\":\"field1\",\"longitude\":0.0,\"latitude\":0.0,\"reverse\":true}]}}";
>>>>>>> 9e52feee
        assertEquals("sort condition serialization is wrong", expected, actual);
    }

    @Test
    public void testQuery() {
        String actual = search().query(all()).build();
        String expected = "{\"query\":{\"type\":\"all\"}}";
        assertEquals("query condition serialization is wrong", expected, actual);
    }

    @Test
    public void testFilter() {
        String actual = search().filter(all()).build();
        String expected = "{\"filter\":{\"type\":\"all\"}}";
        assertEquals("filter condition serialization is wrong", expected, actual);
    }

    @Test
    public void testSearchDefaults() {
        String actual = search().build();
        String expected = "{}";
        assertEquals("search serialization is wrong", expected, actual);
    }

    @Test
    public void testSearchFull() {
        String actual = search().query(all()).filter(all()).sort(field("field1")).refresh(true).build();
        String expected = "{\"query\":{\"type\":\"all\"},\"filter\":{\"type\":\"all\"}," +
                          "\"sort\":{\"fields\":[{\"type\":\"simple\",\"field\":\"field1\"}]},\"refresh\":true}";
        assertEquals("search serialization is wrong", expected, actual);
    }

    @Test
    public void testToString() {
        String actual = range("field").toString();
        String expected = range("field").build();
        assertEquals("to string is wrong", expected, actual);
    }

    @Test(expected = RuntimeException.class)
    public void testFailingSerialization() {
        match("field", new ObjectMapper()).build();
    }

    @Test
    public void testIndexExample() {
        String actual = index("messages", "my_index").refreshSeconds(10)
                                                     .defaultAnalyzer("english")
                                                     .analyzer("danish", snowballAnalyzer("danish"))
                                                     .mapper("id", uuidMapper())
                                                     .mapper("user", stringMapper().caseSensitive(false))
                                                     .mapper("message", textMapper().analyzer("danish"))
                                                     .mapper("date", dateMapper().pattern("yyyyMMdd"))
                                                     .build();
        String expected = "CREATE CUSTOM INDEX my_index ON messages() " +
                          "USING 'com.stratio.cassandra.lucene.Index' WITH OPTIONS = {" +
                          "'refresh_seconds':'10'," +
                          "'schema':'{\"analyzers\":{\"danish\":{\"type\":\"snowball\",\"language\":\"danish\"}}," +
                          "\"default_analyzer\":\"english\"," +
                          "\"fields\":{" +
                          "\"id\":{\"type\":\"uuid\"}," +
                          "\"user\":{\"type\":\"string\",\"case_sensitive\":false}," +
                          "\"message\":{\"type\":\"text\",\"analyzer\":\"danish\"}," +
                          "\"date\":{\"type\":\"date\",\"pattern\":\"yyyyMMdd\"}}}'}";
        assertEquals("index serialization is wrong", expected, actual);
    }

    @Test
    public void testSearchExample() {
        String actual = search().filter(match("user", "adelapena"))
                                .query(phrase("message", "cassandra rules"))
                                .sort(field("date").reverse(true))
                                .refresh(true)
                                .build();
        String expected = "{\"query\":{\"type\":\"phrase\",\"field\":\"message\",\"value\":\"cassandra rules\"}," +
                          "\"filter\":{\"type\":\"match\",\"field\":\"user\",\"value\":\"adelapena\"}," +
                          "\"sort\":{\"fields\":[{\"type\":\"simple\",\"field\":\"date\",\"reverse\":true}]},\"refresh\":true}";
        assertEquals("search serialization is wrong", expected, actual);
    }

}<|MERGE_RESOLUTION|>--- conflicted
+++ resolved
@@ -617,13 +617,9 @@
     @Test
     public void testGeoDistanceSortFieldFull() {
         String actual = geoDistanceSortField("field1", 0.0, 0.0).reverse(true).build();
-<<<<<<< HEAD
-        String expected = "{\"type\":\"geo_distance\",\"mapper\":\"field1\",\"longitude\":0.0,\"latitude\":0.0,\"reverse\":true}";
-=======
         String
                 expected
                 = "{\"type\":\"geo_distance\",\"mapper\":\"field1\",\"longitude\":0.0,\"latitude\":0.0,\"reverse\":true}";
->>>>>>> 9e52feee
         assertEquals("sort field condition serialization is wrong", expected, actual);
     }
 
@@ -636,18 +632,12 @@
 
     @Test
     public void testSortFull() {
-<<<<<<< HEAD
-        String actual = search().sort(field("field1"), field("field2"),
-                                      geoDistanceSortField("field1", 0.0, 0.0).reverse(true)).build();
-        String expected = "{\"sort\":{\"fields\":[{\"type\":\"simple\",\"field\":\"field1\"},{\"type\":\"simple\",\"field\":\"field2\"},{\"type\":\"geo_distance\",\"mapper\":\"field1\",\"longitude\":0.0,\"latitude\":0.0,\"reverse\":true}]}}";
-=======
         String actual = search().sort(field("field1"),
                                       field("field2"),
                                       geoDistanceSortField("field1", 0.0, 0.0).reverse(true)).build();
         String
                 expected
                 = "{\"sort\":{\"fields\":[{\"type\":\"simple\",\"field\":\"field1\"},{\"type\":\"simple\",\"field\":\"field2\"},{\"type\":\"geo_distance\",\"mapper\":\"field1\",\"longitude\":0.0,\"latitude\":0.0,\"reverse\":true}]}}";
->>>>>>> 9e52feee
         assertEquals("sort condition serialization is wrong", expected, actual);
     }
 
