--- conflicted
+++ resolved
@@ -80,11 +80,7 @@
      * Returns a new index creation statement using the session's keyspace.
      *
      * @param table The table name.
-<<<<<<< HEAD
      * @param name The index name.
-=======
-     * @param column The indexed column name.
->>>>>>> c47ecdc3
      * @return A new index creation statement.
      */
     public static Index index(String table, String name) {
@@ -96,11 +92,7 @@
      *
      * @param keyspace The keyspace name.
      * @param table The table name.
-<<<<<<< HEAD
      * @param name The index name.
-=======
-     * @param column The indexed column name.
->>>>>>> c47ecdc3
      * @return A new index creation statement.
      */
     public static Index index(String keyspace, String table, String name) {
@@ -567,8 +559,4 @@
     public static GeoDistanceSortField geoDistanceSortField(String mapper, double longitude, double latitude) {
         return new GeoDistanceSortField(mapper, longitude, latitude);
     }
-<<<<<<< HEAD
-=======
-
->>>>>>> c47ecdc3
 }