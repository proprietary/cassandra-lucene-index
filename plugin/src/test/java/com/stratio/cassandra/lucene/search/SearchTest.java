--- conflicted
+++ resolved
@@ -55,12 +55,7 @@
         assertTrue("Use relevance is wrong",
                    search().query(match("field", "value"))
                            .filter(match("field", "value"))
-<<<<<<< HEAD
-                           .sort(field("field"))
-                           .build()
-=======
                            .sort(field("field")).build()
->>>>>>> 9e52feee
                            .usesRelevance());
     }
 
@@ -72,12 +67,7 @@
         assertTrue("Use sorting is wrong",
                    search().query(match("field", "value"))
                            .filter(match("field", "value"))
-<<<<<<< HEAD
-                           .sort(field("field"))
-                           .build()
-=======
                            .sort(field("field")).build()
->>>>>>> 9e52feee
                            .usesRelevance());
     }
 
@@ -94,12 +84,7 @@
         assertTrue("Requires full scan is wrong",
                    search().query(match("field", "value"))
                            .filter(match("field", "value"))
-<<<<<<< HEAD
-                           .sort(field("field"))
-                           .build()
-=======
                            .sort(field("field")).build()
->>>>>>> 9e52feee
                            .requiresFullScan());
     }
 
@@ -130,18 +115,10 @@
     public void testToString() {
         Search search = search().query(match("field", "value"))
                                 .filter(match("field", "value"))
-<<<<<<< HEAD
-                                .sort(field("field"))
-                                .build();
-        assertEquals("Method #toString is wrong",
-                     "Search{queryCondition=MatchCondition{boost=1.0, field=field, value=value}, " +
-                     "filterCondition=MatchCondition{boost=1.0, field=field, value=value}, " +
-=======
                                 .sort(field("field")).build();
         assertEquals("Method #toString is wrong",
                      "Search{query=MatchCondition{boost=1.0, field=field, value=value}, " +
                      "filter=MatchCondition{boost=1.0, field=field, value=value}, " +
->>>>>>> 9e52feee
                      "sort=Sort{sortFields=[SimpleSortField{field=field, reverse=false}]}}",
                      search.toString());
     }
