--- conflicted
+++ resolved
@@ -26,10 +26,6 @@
 
 import java.io.IOException;
 import java.util.ArrayList;
-<<<<<<< HEAD
-import java.util.Arrays;
-=======
->>>>>>> 9e52feee
 import java.util.List;
 
 import static org.junit.Assert.*;
@@ -44,13 +40,9 @@
     @Test
     public void testBuildWithArray() {
         SimpleSortFieldBuilder sortFieldBuilder1 = new SimpleSortFieldBuilder("field1").reverse(true);
-<<<<<<< HEAD
-        GeoDistanceSortFieldBuilder sortFieldBuilder2 =  new GeoDistanceSortFieldBuilder("field2",0.0,0.0).reverse(true);
-=======
         GeoDistanceSortFieldBuilder sortFieldBuilder2 = new GeoDistanceSortFieldBuilder("field2",
                                                                                         0.0,
                                                                                         0.0).reverse(true);
->>>>>>> 9e52feee
         SortBuilder sortBuilder = new SortBuilder(sortFieldBuilder1, sortFieldBuilder2);
         Sort sort = sortBuilder.build();
         assertNotNull("Sort is not built", sort);
@@ -65,15 +57,10 @@
     @Test
     public void testBuildWithList() {
         SimpleSortFieldBuilder sortFieldBuilder1 = new SimpleSortFieldBuilder("field1").reverse(true);
-<<<<<<< HEAD
-        GeoDistanceSortFieldBuilder sortFieldBuilder2 = new GeoDistanceSortFieldBuilder("field2",0.0,0.0).reverse(true);
-        List<SortFieldBuilder> sortFieldBuilderList= new ArrayList<>();
-=======
         GeoDistanceSortFieldBuilder sortFieldBuilder2 = new GeoDistanceSortFieldBuilder("field2",
                                                                                         0.0,
                                                                                         0.0).reverse(true);
         List<SortFieldBuilder> sortFieldBuilderList = new ArrayList<>();
->>>>>>> 9e52feee
         sortFieldBuilderList.add(sortFieldBuilder1);
         sortFieldBuilderList.add(sortFieldBuilder2);
         SortBuilder sortBuilder = new SortBuilder(sortFieldBuilderList);
@@ -88,12 +75,8 @@
     @Test
     public void testJson() throws IOException {
         SimpleSortFieldBuilder sortFieldBuilder1 = new SimpleSortFieldBuilder("field1").reverse(true);
-<<<<<<< HEAD
-        GeoDistanceSortFieldBuilder sortFieldBuilder2 = new GeoDistanceSortFieldBuilder("mapper2",0.0,0.0).reverse(true);
-=======
         GeoDistanceSortFieldBuilder sortFieldBuilder2 = new GeoDistanceSortFieldBuilder("mapper2", 0.0, 0.0).reverse(
                 true);
->>>>>>> 9e52feee
         SimpleSortFieldBuilder sortFieldBuilder3 = new SimpleSortFieldBuilder("field3");
         SortBuilder sortBuilder = new SortBuilder(sortFieldBuilder1, sortFieldBuilder2, sortFieldBuilder3);
         String json = JsonSerializer.toString(sortBuilder);
@@ -105,20 +88,12 @@
 
     @Test
     public void testDeserializeDefaultSort() {
-<<<<<<< HEAD
-        String json1="{field:\"field1\",reverse:true}";
-=======
         String json1 = "{field:\"field1\",reverse:true}";
->>>>>>> 9e52feee
 
         SortFieldBuilder sortFieldBuilder = null;
         try {
             sortFieldBuilder = JsonSerializer.fromString(json1, SortFieldBuilder.class);
-<<<<<<< HEAD
-            assertEquals("JSON serialization is wrong",sortFieldBuilder.getClass(),SimpleSortFieldBuilder.class);
-=======
             assertEquals("JSON serialization is wrong", sortFieldBuilder.getClass(), SimpleSortFieldBuilder.class);
->>>>>>> 9e52feee
             String json2 = JsonSerializer.toString(sortFieldBuilder);
             assertEquals("JSON serialization is wrong", "{type:\"simple\",field:\"field1\",reverse:true}", json2);
         } catch (IOException e) {
