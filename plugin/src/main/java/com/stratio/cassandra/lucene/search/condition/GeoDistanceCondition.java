--- conflicted
+++ resolved
@@ -18,10 +18,6 @@
 
 package com.stratio.cassandra.lucene.search.condition;
 
-<<<<<<< HEAD
-import com.google.common.base.MoreObjects;
-=======
->>>>>>> c47ecdc3
 import com.spatial4j.core.distance.DistanceUtils;
 import com.spatial4j.core.shape.Circle;
 import com.stratio.cassandra.lucene.IndexException;
@@ -60,25 +56,14 @@
     /**
      * Constructor using the field name and the value to be matched.
      *
-<<<<<<< HEAD
      * @param boost The boost for this query clause. Documents matching this clause will (in addition to the normal
      * weightings) have their score multiplied by {@code boost}. If {@code null}, then {@link #DEFAULT_BOOST} is used as
      * default.
      * @param field The name of the field to be matched.
      * @param latitude The latitude of the reference point.
      * @param longitude The longitude of the reference point.
-     * @param minDistance The min allowed distance.
-     * @param maxDistance The max allowed distance.
-=======
-     * @param boost       The boost for this query clause. Documents matching this clause will (in addition to the
-     *                    normal weightings) have their score multiplied by {@code boost}. If {@code null}, then {@link
-     *                    #DEFAULT_BOOST} is used as default.
-     * @param field       The name of the field to be matched.
-     * @param latitude    The latitude of the reference point.
-     * @param longitude   The longitude of the reference point.
      * @param minGeoDistance The min allowed distance.
      * @param maxGeoDistance The max allowed distance.
->>>>>>> c47ecdc3
      */
     public GeoDistanceCondition(Float boost,
                                 String field,
@@ -137,150 +122,4 @@
                                    .add("maxGeoDistance", maxGeoDistance)
                                    .toString();
     }
-
-<<<<<<< HEAD
-    /**
-     * Class representing a geographical distance.
-     */
-    public static final class GeoDistance implements Comparable<GeoDistance> {
-
-        /** The quantitative distance value. */
-        private final double value;
-
-        /** The distance unit. */
-        private final GeoDistanceUnit unit;
-
-        /**
-         * Builds a new {@link GeoDistance} defined by the specified quantitative value and distance unit.
-         *
-         * @param value The quantitative distance value.
-         * @param unit The distance unit.
-         */
-        private GeoDistance(double value, GeoDistanceUnit unit) {
-            this.value = value;
-            this.unit = unit;
-        }
-
-        /**
-         * Returns the numeric distance value in the specified unit.
-         *
-         * @param unit The distance unit to be used.
-         * @return The numeric distance value in the specified unit.
-         */
-        public Double getValue(GeoDistanceUnit unit) {
-            return this.unit.getMetres() * value / unit.getMetres();
-        }
-
-        /**
-         * Returns the {@link GeoDistance} represented by the specified JSON {@code String}.
-         *
-         * @param json A {@code String} containing a JSON encoded {@link GeoDistance}.
-         * @return The {@link GeoDistance} represented by the specified JSON {@code String}.
-         */
-        @JsonCreator
-        public static GeoDistance create(String json) {
-            try {
-                for (GeoDistanceUnit geoDistanceUnit : GeoDistanceUnit.values()) {
-                    for (String name : geoDistanceUnit.getNames()) {
-                        if (json.endsWith(name)) {
-                            double value = Double.parseDouble(json.substring(0, json.indexOf(name)));
-                            return new GeoDistance(value, geoDistanceUnit);
-                        }
-                    }
-                }
-                double value = Double.parseDouble(json);
-                return new GeoDistance(value, GeoDistanceUnit.METRES);
-            } catch (Exception e) {
-                throw new IndexException(e, "Unparseable distance: %s", json);
-            }
-        }
-
-        /** {@inheritDoc} */
-        @Override
-        public int compareTo(GeoDistance other) {
-            return getValue(GeoDistanceUnit.MILLIMETRES).compareTo(other.getValue(GeoDistanceUnit.MILLIMETRES));
-        }
-
-        /** {@inheritDoc} */
-        @Override
-        public String toString() {
-            return MoreObjects.toStringHelper(this).add("value", value).add("unit", unit).toString();
-        }
-    }
-
-    /**
-     * Enum representing a spatial distance unit.
-     */
-    public enum GeoDistanceUnit {
-
-        MILLIMETRES(0.001, "mm", "millimetres"),
-        CENTIMETRES(0.01, "cm", "centimetres"),
-        DECIMETRES(0.1, "dm", "decimetres"),
-        DECAMETRES(10, "dam", "decametres"),
-        HECTOMETRES(100, "hm", "hectometres"),
-        KILOMETRES(1000, "km", "kilometres"),
-        FOOTS(0.3048, "ft", "foots"),
-        YARDS(0.9144, "yd", "yards"),
-        INCHES(0.0254, "in", "inches"),
-        MILES(1609.344, "mi", "miles"),
-        METRES(1, "m", "metres"),
-        NAUTICAL_MILES(1850, "M", "NM", "mil", "nautical_miles");
-
-        private final String[] names;
-        private final Double metres;
-
-        /**
-         * Builds the {@link GeoDistanceUnit} defined by the specified value in metres and the specified identifying
-         * names.
-         *
-         * @param metres The value in metres.
-         * @param names The identifying names.
-         */
-        GeoDistanceUnit(double metres, String... names) {
-            this.names = names;
-            this.metres = metres;
-        }
-
-        /**
-         * Returns the equivalency in metres.
-         *
-         * @return The equivalency in metres.
-         */
-        public Double getMetres() {
-            return metres;
-        }
-
-        /**
-         * Returns the identifying names.
-         *
-         * @return The identifying names.
-         */
-        public String[] getNames() {
-            return names;
-        }
-
-        /**
-         * Returns the {@link GeoDistanceUnit} represented by the specified {@code String}.
-         *
-         * @param value The {@code String} representation of the {@link GeoDistanceUnit} to be created.
-         * @return The {@link GeoDistanceUnit} represented by the specified {@code String}.
-         */
-        @JsonCreator
-        public static GeoDistanceUnit create(String value) {
-            if (value == null) {
-                throw new IllegalArgumentException();
-            }
-            for (GeoDistanceUnit v : values()) {
-                for (String s : v.names) {
-                    if (s.equals(value)) {
-                        return v;
-                    }
-                }
-            }
-            throw new IllegalArgumentException();
-        }
-    }
-
-=======
->>>>>>> c47ecdc3
 }