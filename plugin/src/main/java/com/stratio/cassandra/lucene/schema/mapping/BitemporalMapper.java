/*
 * Copyright 2015, Stratio.
 *
 * Licensed under the Apache License, Version 2.0 (the "License");
 * you may not use this file except in compliance with the License.
 * You may obtain a copy of the License at
 *
 * http://www.apache.org/licenses/LICENSE-2.0
 *
 * Unless required by applicable law or agreed to in writing, software
 * distributed under the License is distributed on an "AS IS" BASIS,
 * WITHOUT WARRANTIES OR CONDITIONS OF ANY KIND, either express or implied.
 * See the License for the specific language governing permissions and
 * limitations under the License.
 */
package com.stratio.cassandra.lucene.schema.mapping;

import com.google.common.base.Objects;
import com.spatial4j.core.shape.Shape;
import com.stratio.cassandra.lucene.schema.column.Column;
import com.stratio.cassandra.lucene.schema.column.Columns;
<<<<<<< HEAD
=======
import com.stratio.cassandra.lucene.util.DateFormatter;
>>>>>>> 07302213
import org.apache.cassandra.config.CFMetaData;
import org.apache.cassandra.db.marshal.*;
import org.apache.commons.lang3.StringUtils;
import org.apache.lucene.document.Document;
import org.apache.lucene.index.IndexableField;
import org.apache.lucene.search.SortField;
import org.apache.lucene.spatial.prefix.NumberRangePrefixTreeStrategy;
import org.apache.lucene.spatial.prefix.tree.DateRangePrefixTree;
import org.apache.lucene.spatial.prefix.tree.NumberRangePrefixTree.NRShape;
import org.apache.lucene.spatial.prefix.tree.NumberRangePrefixTree.UnitNRShape;

import java.text.SimpleDateFormat;
import java.util.Arrays;
import java.util.Date;

/**
 * A {@link Mapper} to map bitemporal DateRanges.
 *
 * @author Eduardo Alonso {@literal <eduardoalonso@stratio.com>}
 */
public class BitemporalMapper extends Mapper {

    /** The default {@link SimpleDateFormat} pattern. */
    public static final String DEFAULT_PATTERN = "yyyy/MM/dd HH:mm:ss.SSS";

    /** The {@link SimpleDateFormat} pattern. */
    private final String pattern;

    private final DateFormatter dateFormatter;

    /** Filed names for the four fields. */
    private final String vtFrom;
    private final String vtTo;
    private final String ttFrom;
    private final String ttTo;

    private Long nowBitemporalDateTimeMillis;

    // ttTo=now vtTo=now 2 daterangePrefixTree
    private NumberRangePrefixTreeStrategy strategy_t1_V;
    private DateRangePrefixTree tree_t1_V;
    private NumberRangePrefixTreeStrategy strategy_t1_T;
    private DateRangePrefixTree tree_t1_T;

    private NumberRangePrefixTreeStrategy strategy_t2_V;
    private DateRangePrefixTree tree_t2_V;
    private NumberRangePrefixTreeStrategy strategy_t2_T;
    private DateRangePrefixTree tree_t2_T;

    private NumberRangePrefixTreeStrategy strategy_t3_V;
    private DateRangePrefixTree tree_t3_V;
    private NumberRangePrefixTreeStrategy strategy_t3_T;
    private DateRangePrefixTree tree_t3_T;

    private NumberRangePrefixTreeStrategy strategy_t4_V;
    private DateRangePrefixTree tree_t4_V;
    private NumberRangePrefixTreeStrategy strategy_t4_T;
    private DateRangePrefixTree tree_t4_T;

    /**
     * Builds a new {@link BitemporalMapper}.
     *
     * @param name    the name of the mapper.
     * @param vtFrom  The column name containing the Start Valid Time.
     * @param vtTo    The column name containing the End Valid Time.
     * @param ttFrom  The column name containing the Start Transaction Time.
     * @param ttTo    The column name containing the End Transaction Time.
     * @param pattern The {@link SimpleDateFormat} pattern to be used.
     */
    public BitemporalMapper(String name,
                            String vtFrom,
                            String vtTo,
                            String ttFrom,
                            String ttTo,
                            String pattern,
                            Object nowValue) {

        super(name,
              true,
              false,
              Arrays.<AbstractType>asList(AsciiType.instance,
                                          UTF8Type.instance,
                                          Int32Type.instance,
                                          LongType.instance,
                                          IntegerType.instance,
                                          FloatType.instance,
                                          DoubleType.instance,
                                          DecimalType.instance,
                                          TimestampType.instance),
              Arrays.asList(vtFrom, vtTo, ttFrom, ttTo));

        if (StringUtils.isBlank(vtFrom)) {
            throw new IllegalArgumentException("vtFrom column name is required");
        }

        if (StringUtils.isBlank(vtTo)) {
            throw new IllegalArgumentException("vtTo column name is required");
        }

        if (StringUtils.isBlank(ttFrom)) {
            throw new IllegalArgumentException("ttFrom column name is required");
        }

        if (StringUtils.isBlank(ttTo)) {
            throw new IllegalArgumentException("ttTo column name is required");
        }

        this.pattern = (pattern == null) ? DEFAULT_PATTERN : pattern;

        this.dateFormatter= new DateFormatter(this.pattern);

        this.vtFrom = vtFrom;
        this.vtTo = vtTo;
        this.ttFrom = ttFrom;
        this.ttTo = ttTo;

        // Validate pattern


        // ttTo=now vtTo=now 2 DateRangePrefixTree

        this.tree_t1_V = DateRangePrefixTree.INSTANCE;
        this.strategy_t1_V = new NumberRangePrefixTreeStrategy(tree_t1_V, name + ".t1_v");
        this.tree_t1_T = DateRangePrefixTree.INSTANCE;
        this.strategy_t1_T = new NumberRangePrefixTreeStrategy(tree_t1_T, name + ".t1_t");

        this.tree_t2_V = DateRangePrefixTree.INSTANCE;
        this.strategy_t2_V = new NumberRangePrefixTreeStrategy(tree_t2_V, name + ".t2_v");
        this.tree_t2_T = DateRangePrefixTree.INSTANCE;
        this.strategy_t2_T = new NumberRangePrefixTreeStrategy(tree_t2_T, name + ".t2_t");

        this.tree_t3_V = DateRangePrefixTree.INSTANCE;
        this.strategy_t3_V = new NumberRangePrefixTreeStrategy(tree_t3_V, name + ".t3_v");
        this.tree_t3_T = DateRangePrefixTree.INSTANCE;
        this.strategy_t3_T = new NumberRangePrefixTreeStrategy(tree_t3_T, name + ".t3_t");

        this.tree_t4_V = DateRangePrefixTree.INSTANCE;
        this.strategy_t4_V = new NumberRangePrefixTreeStrategy(tree_t4_V, name + ".t4_v");
        this.tree_t4_T = DateRangePrefixTree.INSTANCE;
        this.strategy_t4_T = new NumberRangePrefixTreeStrategy(tree_t4_T, name + ".t4_t");


        this.nowBitemporalDateTimeMillis = (nowValue == null) ?
                Long.MAX_VALUE :
                this.dateFormatter.fromObject(nowValue).getTime();

    }

    public String getPattern() {
        return pattern;
    }

    public String getVtFrom() {
        return vtFrom;
    }

    public String getVtTo() {
        return vtTo;
    }

    public String getTtFrom() {
        return ttFrom;
    }

    public String getTtTo() {
        return ttTo;
    }

    public Long getNowValue() {
        return this.nowBitemporalDateTimeMillis;
    }

    /**
     * Returns the {@link NumberRangePrefixTreeStrategy} of the specified tree.
     *
     * @param i                    The number of the tree [0-3].
     * @param isValidOrTransaction If the tree is of valid time or transaction time.
     * @return The {@link NumberRangePrefixTreeStrategy} of the specified tree.
     */
    public NumberRangePrefixTreeStrategy getStrategy(int i, boolean isValidOrTransaction) {
        switch (i) {
            case 0:
                return isValidOrTransaction ? strategy_t1_V : strategy_t1_T;
            case 1:
                return isValidOrTransaction ? strategy_t2_V : strategy_t2_T;
            case 2:
                return isValidOrTransaction ? strategy_t3_V : strategy_t3_T;
            case 3:
                return isValidOrTransaction ? strategy_t4_V : strategy_t4_T;
            default:
                throw new IllegalArgumentException("Not valid strategy found");
        }
    }

    /**
     * Returns the {@link DateRangePrefixTree} of the specified tree.
     *
     * @param i                    The number of the tree [0-3].
     * @param isValidOrTransaction If the tree is of valid time or transaction time.
     * @return The {@link DateRangePrefixTree} of the specified tree.
     */
    public DateRangePrefixTree getTree(int i, boolean isValidOrTransaction) {
        switch (i) {
            case 0:
                return isValidOrTransaction ? tree_t1_V : tree_t1_T;
            case 1:
                return isValidOrTransaction ? tree_t2_V : tree_t2_T;
            case 2:
                return isValidOrTransaction ? tree_t3_V : tree_t3_T;
            case 3:
                return isValidOrTransaction ? tree_t4_V : tree_t4_T;
            default:
                throw new IllegalArgumentException("Not valid tree found");
        }
    }

    /**
     * Build a {@link NRShape}.
     *
     * @param tree  The {@link DateRangePrefixTree} tree.
     * @param start The {@link BitemporalDateTime} start of the range.
     * @param stop  The {@link BitemporalDateTime} stop of the range.
     * @return A built {@link NRShape}.
     */
    public NRShape makeShape(DateRangePrefixTree tree, BitemporalDateTime start, BitemporalDateTime stop) {
        UnitNRShape startShape = tree.toUnitShape(start.toDate());
        UnitNRShape stopShape = tree.toUnitShape(stop.toDate());
        return tree.toRangeShape(startShape, stopShape);
    }

    /** {@inheritDoc} */
    @Override
    public void addFields(Document document, Columns columns) {
        BitemporalDateTime vt_from = readBitemporalDate(columns, this.vtFrom);
        BitemporalDateTime vt_to = readBitemporalDate(columns, this.vtTo);
        BitemporalDateTime tt_from = readBitemporalDate(columns, this.ttFrom);
        BitemporalDateTime tt_to = readBitemporalDate(columns, this.ttTo);

        if (tt_to.isNow() && vt_to.isNow()) { // T1
            Shape shapeV = makeShape(tree_t1_V, vt_from, vt_from);
            for (IndexableField field : strategy_t1_V.createIndexableFields(shapeV)) document.add(field);

            Shape shapeT = makeShape(tree_t1_T, tt_from, tt_from);
            for (IndexableField field : strategy_t1_T.createIndexableFields(shapeT)) document.add(field);

        } else if (!tt_to.isNow() && vt_to.isNow()) {// T2
            Shape shapeV = makeShape(tree_t2_V, vt_from, vt_from);
            for (IndexableField field : strategy_t2_V.createIndexableFields(shapeV)) document.add(field);

            Shape shapeT = makeShape(tree_t2_T, tt_from, tt_to);
            for (IndexableField field : strategy_t2_T.createIndexableFields(shapeT)) document.add(field);

        } else if (tt_to.isNow()) { // T3
            Shape shapeV = makeShape(tree_t3_V, vt_from, vt_to);
            for (IndexableField field : strategy_t3_V.createIndexableFields(shapeV)) document.add(field);

            Shape shapeT = makeShape(tree_t3_T, tt_from, tt_from);
            for (IndexableField field : strategy_t3_T.createIndexableFields(shapeT)) document.add(field);

        } else { // T4
            Shape shapeV = makeShape(tree_t4_V, vt_from, vt_to);
            for (IndexableField field : strategy_t4_V.createIndexableFields(shapeV)) document.add(field);

            Shape shapeT = makeShape(tree_t4_T, tt_from, tt_to);
            for (IndexableField field : strategy_t4_T.createIndexableFields(shapeT)) document.add(field);
        }
    }

    /**
     * returns a {@link BitemporalDateTime} read from columns
     *
     * @param columns   the {@link Columns} where it is the data
     * @param fieldName the filed Name to read from {@link Columns}
     * @return a {@link BitemporalDateTime} read from columns
     */
    BitemporalDateTime readBitemporalDate(Columns columns, String fieldName) {
        Column column = columns.getColumnsByName(fieldName).getFirst();
        if (column == null) {
            throw new IllegalArgumentException(fieldName + " column required");
        }
        return this.parseBiTemporalDate(column.getComposedValue());
    }

    BitemporalDateTime checkIfNow(Long in) {
        if (in > this.nowBitemporalDateTimeMillis) {
            throw new IllegalArgumentException("BitemporalDateTime value: " + in +
                    " exceeds Max Value: " + this.nowBitemporalDateTimeMillis);
        } else if (in <this.nowBitemporalDateTimeMillis) {
            return new BitemporalDateTime(in);
        } else {// (in== this.nowBitemporalDateTimeMillis) {
            return new BitemporalDateTime(Long.MAX_VALUE);
        }
    }

    /**
     * Parses an {@link Object} into a {@link BitemporalDateTime}. It parses {@link Long} and {@link String} format
     * values based in pattern.
     *
     * @param value The object to be parsed.
     * @return a parsed {@link BitemporalDateTime} from an {@link Object}. it parses {@link Long} and {@link String}
     * format values based in pattern.
     */
    public BitemporalDateTime parseBiTemporalDate(Object value) throws IllegalArgumentException {
        Date opt=this.dateFormatter.fromObject(value);
        if (opt!=null) {
            return checkIfNow(opt.getTime());
        } else {
            return null;
        }
    }

    /** {@inheritDoc} */
    @Override
    public SortField sortField(String name, boolean reverse) {
        throw new UnsupportedOperationException(String.format("Bitemporal mapper '%s' does not support sorting", name));
    }

    /** {@inheritDoc} */
    @Override
    public void validate(CFMetaData metaData) {
        validate(metaData, vtFrom);
        validate(metaData, vtTo);
        validate(metaData, ttFrom);
        validate(metaData, ttTo);
    }

    /** {@inheritDoc} */
    @Override
    public String toString() {
        return Objects.toStringHelper(this)
                      .add("name", name)
                      .add("vtFrom", vtFrom)
                      .add("vtTo", vtTo)
                      .add("ttFrom", ttFrom)
                      .add("ttTo", ttTo)
                      .add("pattern", pattern)
                      .add("nowValue", this.nowBitemporalDateTimeMillis)
                      .toString();
    }

    public static class BitemporalDateTime implements Comparable<BitemporalDateTime> {

        public static final BitemporalDateTime MAX = new BitemporalDateTime(Long.MAX_VALUE);
        public static final BitemporalDateTime MIN = new BitemporalDateTime(0L);

        private final Long timestamp;

        /**
         * @param date A date.
         */
        public BitemporalDateTime(Date date) {
            this.timestamp = date.getTime();
        }

        /**
         * @param timestamp A timestamp.
         */
        public BitemporalDateTime(Long timestamp) {
            if (timestamp < 0L)
                throw new IllegalArgumentException("Cannot build a BitemporalDateTime with a negative unix time");
            this.timestamp = timestamp;
        }

        public boolean isNow() {
            return timestamp.equals(MAX.timestamp);
        }

        public boolean isMin() {
            return timestamp.equals(0L);
        }

        public boolean isMax() {
            return timestamp.equals(MAX.timestamp);
        }

        public Date toDate() {
            return new Date(timestamp);
        }

        public long getTime() {
            return timestamp;
        }

        @Override
        public int compareTo(BitemporalDateTime other) {
            return timestamp.compareTo(other.timestamp);
        }

        public static BitemporalDateTime max(BitemporalDateTime bt1, BitemporalDateTime bt2) {
            int result = bt1.compareTo(bt2);
            if (result <= 0) {
                return bt2;
            } else {
                return bt1;
            }
        }

        public String toString() {
            return timestamp.toString();
        }

        @Override
        public boolean equals(Object o) {
            if (this == o) return true;
            if (o == null || getClass() != o.getClass()) return false;
            BitemporalDateTime that = (BitemporalDateTime) o;
            return timestamp.equals(that.timestamp);
        }

        @Override
        public int hashCode() {
            return timestamp.hashCode();
        }
    }
}
<|MERGE_RESOLUTION|>--- conflicted
+++ resolved
@@ -19,10 +19,7 @@
 import com.spatial4j.core.shape.Shape;
 import com.stratio.cassandra.lucene.schema.column.Column;
 import com.stratio.cassandra.lucene.schema.column.Columns;
-<<<<<<< HEAD
-=======
-import com.stratio.cassandra.lucene.util.DateFormatter;
->>>>>>> 07302213
+import com.stratio.cassandra.lucene.util.DateParser;
 import org.apache.cassandra.config.CFMetaData;
 import org.apache.cassandra.db.marshal.*;
 import org.apache.commons.lang3.StringUtils;
@@ -48,12 +45,13 @@
     /** The default {@link SimpleDateFormat} pattern. */
     public static final String DEFAULT_PATTERN = "yyyy/MM/dd HH:mm:ss.SSS";
 
-    /** The {@link SimpleDateFormat} pattern. */
+    /** The {@link DateParser} pattern. */
     private final String pattern;
 
-    private final DateFormatter dateFormatter;
-
-    /** Filed names for the four fields. */
+    /** The {@link DateParser} */
+    private final DateParser dateParser;
+
+    /** Field names for the four fields. */
     private final String vtFrom;
     private final String vtTo;
     private final String ttFrom;
@@ -132,7 +130,7 @@
 
         this.pattern = (pattern == null) ? DEFAULT_PATTERN : pattern;
 
-        this.dateFormatter= new DateFormatter(this.pattern);
+        this.dateParser = new DateParser(this.pattern);
 
         this.vtFrom = vtFrom;
         this.vtTo = vtTo;
@@ -141,7 +139,6 @@
 
         // Validate pattern
 
-
         // ttTo=now vtTo=now 2 DateRangePrefixTree
 
         this.tree_t1_V = DateRangePrefixTree.INSTANCE;
@@ -164,10 +161,9 @@
         this.tree_t4_T = DateRangePrefixTree.INSTANCE;
         this.strategy_t4_T = new NumberRangePrefixTreeStrategy(tree_t4_T, name + ".t4_t");
 
-
         this.nowBitemporalDateTimeMillis = (nowValue == null) ?
-                Long.MAX_VALUE :
-                this.dateFormatter.fromObject(nowValue).getTime();
+                                           Long.MAX_VALUE :
+                                           this.dateParser.parse(nowValue).getTime();
 
     }
 
@@ -309,8 +305,8 @@
     BitemporalDateTime checkIfNow(Long in) {
         if (in > this.nowBitemporalDateTimeMillis) {
             throw new IllegalArgumentException("BitemporalDateTime value: " + in +
-                    " exceeds Max Value: " + this.nowBitemporalDateTimeMillis);
-        } else if (in <this.nowBitemporalDateTimeMillis) {
+                                               " exceeds Max Value: " + this.nowBitemporalDateTimeMillis);
+        } else if (in < this.nowBitemporalDateTimeMillis) {
             return new BitemporalDateTime(in);
         } else {// (in== this.nowBitemporalDateTimeMillis) {
             return new BitemporalDateTime(Long.MAX_VALUE);
@@ -326,8 +322,8 @@
      * format values based in pattern.
      */
     public BitemporalDateTime parseBiTemporalDate(Object value) throws IllegalArgumentException {
-        Date opt=this.dateFormatter.fromObject(value);
-        if (opt!=null) {
+        Date opt = this.dateParser.parse(value);
+        if (opt != null) {
             return checkIfNow(opt.getTime());
         } else {
             return null;
