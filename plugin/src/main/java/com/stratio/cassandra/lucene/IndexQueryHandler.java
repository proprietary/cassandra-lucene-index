--- conflicted
+++ resolved
@@ -18,7 +18,6 @@
 
 package com.stratio.cassandra.lucene;
 
-<<<<<<< HEAD
 import java.lang.reflect.InvocationTargetException;
 import java.lang.reflect.Method;
 import java.nio.ByteBuffer;
@@ -33,17 +32,15 @@
 import org.apache.cassandra.cql3.QueryOptions;
 import org.apache.cassandra.cql3.QueryProcessor;
 import org.apache.cassandra.cql3.functions.Function;
-=======
-import com.stratio.cassandra.lucene.service.RowKeys;
-import com.stratio.cassandra.lucene.service.RowMapper;
-import com.stratio.cassandra.lucene.util.ByteBufferUtils;
-import com.stratio.cassandra.lucene.util.TimeCounter;
-import org.apache.cassandra.cql3.*;
->>>>>>> 9e898e1b
 import org.apache.cassandra.cql3.statements.BatchStatement;
 import org.apache.cassandra.cql3.statements.ParsedStatement;
 import org.apache.cassandra.cql3.statements.SelectStatement;
-import org.apache.cassandra.db.*;
+import org.apache.cassandra.db.ColumnFamilyStore;
+import org.apache.cassandra.db.ConsistencyLevel;
+import org.apache.cassandra.db.IndexExpression;
+import org.apache.cassandra.db.Keyspace;
+import org.apache.cassandra.db.Row;
+import org.apache.cassandra.db.RowPosition;
 import org.apache.cassandra.db.filter.IDiskAtomFilter;
 import org.apache.cassandra.db.index.SecondaryIndexManager;
 import org.apache.cassandra.db.index.SecondaryIndexSearcher;
@@ -75,7 +72,7 @@
 
     private static final Logger logger = LoggerFactory.getLogger(IndexQueryHandler.class);
 
-    private static final QueryProcessor cqlProcessor = QueryProcessor.instance;
+    static QueryProcessor cqlProcessor = QueryProcessor.instance;
 
     private IDiskAtomFilter makeFilter(SelectStatement statement, QueryOptions options, int limit)
     throws IllegalAccessException, NoSuchMethodException, InvocationTargetException {
@@ -86,7 +83,7 @@
 
     private static boolean isCount(SelectStatement selectStatement) throws Exception {
         if(selectStatement.getFunctions() != null) {
-            Iterator<Function> functions = selectStatement.getFunctions().iterator(); 
+            Iterator<Function> functions = selectStatement.getFunctions().iterator();
             while(functions.hasNext()) {
                 Function function = functions.next();
                 if(function.isAggregate() && (function.name().equals("countRows") || function.name().equals("count"))) {
