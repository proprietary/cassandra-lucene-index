/*
 * Licensed to STRATIO (C) under one or more contributor license agreements.
 * See the NOTICE file distributed with this work for additional information
 * regarding copyright ownership.  The STRATIO (C) licenses this file
 * to you under the Apache License, Version 2.0 (the
 * "License"); you may not use this file except in compliance
 * with the License.  You may obtain a copy of the License at
 *
 *   http://www.apache.org/licenses/LICENSE-2.0
 *
 * Unless required by applicable law or agreed to in writing,
 * software distributed under the License is distributed on an
 * "AS IS" BASIS, WITHOUT WARRANTIES OR CONDITIONS OF ANY
 * KIND, either express or implied.  See the License for the
 * specific language governing permissions and limitations
 * under the License.
 */

package com.stratio.cassandra.lucene.search;

import com.stratio.cassandra.lucene.search.condition.builder.*;
<<<<<<< HEAD
=======
import com.stratio.cassandra.lucene.search.sort.builder.GeoDistanceSortFieldBuilder;
>>>>>>> 9e52feee
import com.stratio.cassandra.lucene.search.sort.builder.SimpleSortFieldBuilder;
import com.stratio.cassandra.lucene.search.sort.builder.SortFieldBuilder;

/**
 * Factory for {@link SearchBuilder} and {@link ConditionBuilder}s.
 *
 * @author Andres de la Pena {@literal <adelapena@stratio.com>}
 */
public final class SearchBuilders {

    /** Private constructor to hide the implicit public one. */
    private SearchBuilders() {
    }

    /**
     * Returns a new {@link SearchBuilder}.
     *
     * @return a new {@link SearchBuilder}.
     */
    public static SearchBuilder search() {
        return new SearchBuilder();
    }

    /**
     * Returns a new {@link SearchBuilder} using the specified {@link ConditionBuilder} as query.
     *
     * @param conditionBuilder The {@link ConditionBuilder} containing the query.
     * @return a new {@link SearchBuilder} using the specified {@link ConditionBuilder} as query.
     */
    public static SearchBuilder query(ConditionBuilder<?, ?> conditionBuilder) {
        return search().query(conditionBuilder);
    }

    /**
     * Returns a new {@link SearchBuilder} using the specified {@link ConditionBuilder} as clusteringKeyFilter.
     *
     * @param conditionBuilder The {@link ConditionBuilder} containing the filter.
     * @return a new {@link SearchBuilder} using the specified {@link ConditionBuilder} as clusteringKeyFilter.
     */
    public static SearchBuilder filter(ConditionBuilder<?, ?> conditionBuilder) {
        return search().filter(conditionBuilder);
    }

    /**
     * Returns a new {@link SearchBuilder} using the specified {@link SortFieldBuilder}s as sorting.
     *
     * @param sortFieldBuilders The {@link SortFieldBuilder}s.
     * @return a new {@link SearchBuilder} using the specified {@link SortFieldBuilder}s as sorting.
     */
    public static SearchBuilder sort(SortFieldBuilder... sortFieldBuilders) {
        return search().sort(sortFieldBuilders);
    }

    /**
     * Returns a new {@link BooleanConditionBuilder}.
     *
     * @return A new {@link BooleanConditionBuilder}.
     */
    public static BooleanConditionBuilder bool() {
        return new BooleanConditionBuilder();
    }

    /**
     * Returns a new {@link AllConditionBuilder} for the specified field and value.
     *
     * @return A new {@link AllConditionBuilder} for the specified field and value.
     */
    public static AllConditionBuilder all() {
        return new AllConditionBuilder();
    }

    /**
     * Returns a new {@link FuzzyConditionBuilder} for the specified field and value.
     *
     * @param field The name of the field to be matched.
     * @param value The value of the field to be matched.
     * @return A new {@link FuzzyConditionBuilder} for the specified field and value.
     */
    public static FuzzyConditionBuilder fuzzy(String field, String value) {
        return new FuzzyConditionBuilder(field, value);
    }

    /**
     * Returns a new {@link LuceneConditionBuilder} with the specified query.
     *
     * @param query The Lucene syntax query.
     * @return A new {@link LuceneConditionBuilder} with the specified query.
     */
    public static LuceneConditionBuilder lucene(String query) {
        return new LuceneConditionBuilder(query);
    }

    /**
     * Returns a new {@link MatchConditionBuilder} for the specified field and value.
     *
     * @param field The name of the field to be matched.
     * @param value The value of the field to be matched.
     * @return A new {@link MatchConditionBuilder} for the specified field and value.
     */
    public static MatchConditionBuilder match(String field, Object value) {
        return new MatchConditionBuilder(field, value);
    }

    /**
     * Returns a new {@link NoneConditionBuilder} for the specified field and value.
     *
     * @return A new {@link NoneConditionBuilder} for the specified field and value.
     */
    public static NoneConditionBuilder none() {
        return new NoneConditionBuilder();
    }

    /**
     * Returns a new {@link PhraseConditionBuilder} for the specified field and values.
     *
     * @param field The name of the field to be matched.
     * @param value The text to be matched.
     * @return A new {@link PhraseConditionBuilder} for the specified field and values.
     */
    public static PhraseConditionBuilder phrase(String field, String value) {
        return new PhraseConditionBuilder(field, value);
    }

    /**
     * Returns a new {@link PrefixConditionBuilder} for the specified field and value.
     *
     * @param field The name of the field to be matched.
     * @param value The value of the field to be matched.
     * @return A new {@link PrefixConditionBuilder} for the specified field and value.
     */
    public static PrefixConditionBuilder prefix(String field, String value) {
        return new PrefixConditionBuilder(field, value);
    }

    /**
     * Returns a new {@link RangeConditionBuilder} for the specified field.
     *
     * @param field The name of the field to be matched.
     * @return A new {@link RangeConditionBuilder} for the specified field.
     */
    public static RangeConditionBuilder range(String field) {
        return new RangeConditionBuilder(field);
    }

    /**
     * Returns a new {@link RegexpConditionBuilder} for the specified field and value.
     *
     * @param field The name of the field to be matched.
     * @param value The value of the field to be matched.
     * @return A new {@link RegexpConditionBuilder} for the specified field and value.
     */
    public static RegexpConditionBuilder regexp(String field, String value) {
        return new RegexpConditionBuilder(field, value);
    }

    /**
     * Returns a new {@link WildcardConditionBuilder} for the specified field and value.
     *
     * @param field The name of the field to be matched.
     * @param value The value of the field to be matched.
     * @return A new {@link WildcardConditionBuilder} for the specified field and value.
     */
    public static WildcardConditionBuilder wildcard(String field, String value) {
        return new WildcardConditionBuilder(field, value);
    }

    /**
     * Returns a new {@link GeoBBoxConditionBuilder} with the specified field name and bounding box coordinates.
     *
     * @param field The name of the field to be matched.
     * @param minLongitude The minimum accepted longitude.
     * @param maxLongitude The maximum accepted longitude.
     * @param minLatitude The minimum accepted latitude.
     * @param maxLatitude The maximum accepted latitude.
     * @return A new {@link GeoBBoxConditionBuilder}.
     */
    public static GeoBBoxConditionBuilder geoBBox(String field,
                                                  double minLongitude,
                                                  double maxLongitude,
                                                  double minLatitude,
                                                  double maxLatitude) {
        return new GeoBBoxConditionBuilder(field, minLatitude, maxLatitude, minLongitude, maxLongitude);
    }

    /**
     * Returns a new {@link GeoDistanceConditionBuilder} with the specified field reference point.
     *
     * @param field The name of the field to be matched.
     * @param longitude The longitude of the reference point.
     * @param latitude The latitude of the reference point.
     * @param maxDistance The max allowed distance.
     * @return A new {@link GeoDistanceConditionBuilder}.
     */
    public static GeoDistanceConditionBuilder geoDistance(String field,
                                                          double longitude,
                                                          double latitude,
                                                          String maxDistance) {
        return new GeoDistanceConditionBuilder(field, latitude, longitude, maxDistance);
    }

    /**
     * Returns a new {@link DateRangeConditionBuilder} with the specified field reference point.
     *
     * @param field The name of the field to be matched.
     * @return A new {@link DateRangeConditionBuilder}.
     */
    public static DateRangeConditionBuilder dateRange(String field) {
        return new DateRangeConditionBuilder(field);
    }

    /**
     * Returns a new {@link SimpleSortFieldBuilder} for the specified field.
     *
     * @param field The name of the field to be sorted by.
     * @return A new {@link SimpleSortFieldBuilder} for the specified field.
     */
    public static SimpleSortFieldBuilder field(String field) {
        return new SimpleSortFieldBuilder(field);
    }

    /**
     * Returns a new {@link SimpleSortFieldBuilder} for the specified field.
     *
     * @param mapper The name of mapper to use to calculate distance.
     * @param longitude The longitude of the center point to sort by min distance to it.
     * @param latitude The latitude of the center point to sort by min distance to it.
     * @return A new {@link SimpleSortFieldBuilder} for the specified field.
     */
<<<<<<< HEAD
    public static SimpleSortFieldBuilder field(String field) {
        return new SimpleSortFieldBuilder(field);
=======
    public static GeoDistanceSortFieldBuilder geoDistanceSortField(String mapper, double longitude, double latitude) {
        return new GeoDistanceSortFieldBuilder(mapper, longitude, latitude);
>>>>>>> 9e52feee
    }




    /**
     * Returns a new {@link BitemporalConditionBuilder} for the specified field.
     *
     * @param field The name of the field to be sorted.
     * @return A new {@link BitemporalConditionBuilder} for the specified field.
     */
    public static BitemporalConditionBuilder bitemporalSearch(String field) {
        return new BitemporalConditionBuilder(field);
    }
}<|MERGE_RESOLUTION|>--- conflicted
+++ resolved
@@ -19,10 +19,7 @@
 package com.stratio.cassandra.lucene.search;
 
 import com.stratio.cassandra.lucene.search.condition.builder.*;
-<<<<<<< HEAD
-=======
 import com.stratio.cassandra.lucene.search.sort.builder.GeoDistanceSortFieldBuilder;
->>>>>>> 9e52feee
 import com.stratio.cassandra.lucene.search.sort.builder.SimpleSortFieldBuilder;
 import com.stratio.cassandra.lucene.search.sort.builder.SortFieldBuilder;
 
@@ -251,17 +248,9 @@
      * @param latitude The latitude of the center point to sort by min distance to it.
      * @return A new {@link SimpleSortFieldBuilder} for the specified field.
      */
-<<<<<<< HEAD
-    public static SimpleSortFieldBuilder field(String field) {
-        return new SimpleSortFieldBuilder(field);
-=======
     public static GeoDistanceSortFieldBuilder geoDistanceSortField(String mapper, double longitude, double latitude) {
         return new GeoDistanceSortFieldBuilder(mapper, longitude, latitude);
->>>>>>> 9e52feee
-    }
-
-
-
+    }
 
     /**
      * Returns a new {@link BitemporalConditionBuilder} for the specified field.
