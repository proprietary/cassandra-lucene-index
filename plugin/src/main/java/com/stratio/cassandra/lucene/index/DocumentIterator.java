--- conflicted
+++ resolved
@@ -66,12 +66,8 @@
             TimeCounter time = TimeCounter.create().start();
 
             // Search for top documents
-<<<<<<< HEAD
-            sort=sort.rewrite(searcher);
-            TopDocs topDocs = searcher.searchAfter(after, query, count, sort);
-=======
+            sort = sort.rewrite(searcher);
             TopDocs topDocs = searcher.searchAfter(after, query, page, sort);
->>>>>>> d93994a2
             ScoreDoc[] scoreDocs = topDocs.scoreDocs;
 
             // Check inf mayHaveMore
