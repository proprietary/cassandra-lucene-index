--- conflicted
+++ resolved
@@ -26,11 +26,7 @@
     <parent>
         <groupId>com.stratio.cassandra</groupId>
         <artifactId>cassandra-lucene-index-parent</artifactId>
-<<<<<<< HEAD
-        <version>2.2.5.1-RC1-SNAPSHOT</version>
-=======
-        <version>3.0.3.0</version>
->>>>>>> 9e52feee
+        <version>3.0.3.0-SNAPSHOT</version>
     </parent>
 
     <packaging>jar</packaging>
