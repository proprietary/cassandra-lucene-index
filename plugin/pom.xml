--- conflicted
+++ resolved
@@ -26,11 +26,7 @@
     <parent>
         <groupId>com.stratio.cassandra</groupId>
         <artifactId>cassandra-lucene-index-parent</artifactId>
-<<<<<<< HEAD
         <version>3.0.3.1-RC1-SNAPSHOT</version>
-=======
-        <version>2.2.5.2-SNAPSHOT</version>
->>>>>>> c47ecdc3
     </parent>
 
     <packaging>jar</packaging>
