<?xml version="1.0" encoding="UTF-8"?>
<!--
  ~ Copyright 2015, Stratio.
  ~
  ~ Licensed to STRATIO (C) under one or more contributor license agreements.
  ~ See the NOTICE file distributed with this work for additional information
  ~ regarding copyright ownership.  The STRATIO (C) licenses this file
  ~ to you under the Apache License, Version 2.0 (the
  ~ "License"); you may not use this file except in compliance
  ~ with the License.  You may obtain a copy of the License at
  ~
  ~   http://www.apache.org/licenses/LICENSE-2.0
  ~
  ~ Unless required by applicable law or agreed to in writing,
  ~ software distributed under the License is distributed on an
  ~ "AS IS" BASIS, WITHOUT WARRANTIES OR CONDITIONS OF ANY
  ~ KIND, either express or implied.  See the License for the
  ~ specific language governing permissions and limitations
  ~ under the License.
  -->
<project xmlns="http://maven.apache.org/POM/4.0.0"
         xmlns:xsi="http://www.w3.org/2001/XMLSchema-instance"
         xsi:schemaLocation="http://maven.apache.org/POM/4.0.0 http://maven.apache.org/xsd/maven-4.0.0.xsd">
    <modelVersion>4.0.0</modelVersion>

    <parent>
        <groupId>com.stratio</groupId>
        <artifactId>parent</artifactId>
        <version>0.4.0</version>
    </parent>

    <packaging>pom</packaging>
    <groupId>com.stratio.cassandra</groupId>
    <artifactId>cassandra-lucene-index-parent</artifactId>
<<<<<<< HEAD
    <packaging>pom</packaging>
=======
>>>>>>> 4a406a0a
    <version>2.2.3.0-SNAPSHOT</version>
    <name>Cassandra Lucene index</name>
    <description>Cassandra Lucene index</description>

    <modules>
        <module>builder</module>
        <module>doc</module>
        <module>plugin</module>
    </modules>

    <licenses>
        <license>
            <name>Apache License, Version 2.0</name>
            <url>http://www.apache.org/licenses/LICENSE-2.0</url>
        </license>
    </licenses>

    <scm>
        <url>https://github.com/Stratio/cassandra-lucene-index</url>
        <connection>scm:git:git:@github.com:Stratio/cassandra-lucene-index.git</connection>
        <developerConnection>scm:git:git@github.com:Stratio/cassandra-lucene-index.git</developerConnection>
        <tag>HEAD</tag>
    </scm>

    <developers>
        <developer>
            <id>adelapena</id>
            <name>Andrés de la Peña</name>
            <email>adelapena at stratio dot com</email>
        </developer>
        <developer>
            <id>eraffenne</id>
            <name>Emmanuelle Raffenne</name>
            <email>eraffenne at stratio dot com</email>
        </developer>
        <developer>
            <id>eduardoalonso</id>
            <name>Eduardo Alonso</name>
            <email>eduardoalonso at stratio dot com</email>
        </developer>
    </developers>

    <properties>
        <maven.compiler.source>1.7</maven.compiler.source>
        <maven.compiler.target>1.7</maven.compiler.target>
        <project.build.sourceEncoding>UTF-8</project.build.sourceEncoding>
        <cassandra.version>2.2.3</cassandra.version>
        <project.reporting.outputEncoding>UTF-8</project.reporting.outputEncoding>
        <lucene.version>5.3.0</lucene.version>
        <coverage.data.dir>${project.build.outputDirectory}</coverage.data.dir>
        <skipITs>false</skipITs>
    </properties>

    <build>
        <plugins>
            <plugin>
                <groupId>org.apache.maven.plugins</groupId>
                <artifactId>maven-compiler-plugin</artifactId>
                <version>2.3.2</version>
                <configuration>
                    <source>${maven.compiler.source}</source>
                    <target>${maven.compiler.target}</target>
                    <encoding>${project.build.sourceEncoding}</encoding>
                </configuration>
            </plugin>
            <plugin>
                <groupId>org.apache.maven.plugins</groupId>
                <artifactId>maven-source-plugin</artifactId>
                <version>2.2.1</version>
                <executions>
                    <execution>
                        <id>attach-sources</id>
                        <goals>
                            <goal>jar</goal>
                        </goals>
                    </execution>
                </executions>
            </plugin>
            <plugin>
                <groupId>org.apache.maven.plugins</groupId>
                <artifactId>maven-javadoc-plugin</artifactId>
                <version>2.9.1</version>
                <executions>
                    <execution>
                        <id>attach-javadocs</id>
                        <goals>
                            <goal>jar</goal>
                        </goals>
                        <configuration>
                            <failOnError>false</failOnError>
                        </configuration>
                    </execution>
                </executions>
            </plugin>
            <plugin>
                <groupId>org.apache.maven.plugins</groupId>
                <artifactId>maven-failsafe-plugin</artifactId>
                <version>2.18.1</version>
                <configuration>
                    <skipTests>${skipITs}</skipTests>
                    <argLine>${jacoco-IT-argline}</argLine>
                </configuration>
                <executions>
                    <execution>
                        <goals>
                            <goal>integration-test</goal>
                            <goal>verify</goal>
                        </goals>
                    </execution>
                </executions>
            </plugin>
            <plugin>
                <groupId>org.apache.maven.plugins</groupId>
                <artifactId>maven-surefire-plugin</artifactId>
            </plugin>
            <plugin>
                <groupId>org.jacoco</groupId>
                <artifactId>jacoco-maven-plugin</artifactId>
            </plugin>
        </plugins>
    </build>

</project><|MERGE_RESOLUTION|>--- conflicted
+++ resolved
@@ -32,10 +32,6 @@
     <packaging>pom</packaging>
     <groupId>com.stratio.cassandra</groupId>
     <artifactId>cassandra-lucene-index-parent</artifactId>
-<<<<<<< HEAD
-    <packaging>pom</packaging>
-=======
->>>>>>> 4a406a0a
     <version>2.2.3.0-SNAPSHOT</version>
     <name>Cassandra Lucene index</name>
     <description>Cassandra Lucene index</description>
