--- conflicted
+++ resolved
@@ -26,11 +26,7 @@
 
     <groupId>com.stratio.cassandra</groupId>
     <artifactId>cassandra-lucene-index-tests</artifactId>
-<<<<<<< HEAD
-    <version>2.2.5.1</version>
-=======
-    <version>2.2.4.5-RC1-SNAPSHOT</version>
->>>>>>> b54d4e64
+    <version>2.2.5.2-SNAPSHOT</version>
     
     <packaging>jar</packaging>
     <name>Cassandra Lucene Index acceptance tests</name>
