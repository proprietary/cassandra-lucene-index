--- conflicted
+++ resolved
@@ -24,23 +24,6 @@
 import org.junit.runners.Suite.SuiteClasses;
 
 @RunWith(Suite.class)
-<<<<<<< HEAD
-@SuiteClasses({
-        AllSearchAT.class,
-        FuzzySearchAT.class,
-        GeospatialSearchAT.class,
-        WildcardSearchAT.class,
-        MatchSearchAT.class,
-        NoneSearchAT.class,
-        PrefixSearchAT.class,
-        PhraseSearchAT.class,
-        RegexpSearchAT.class,
-        RangeSearchAT.class,
-        BooleanSearchAT.class,
-        SortedSearchAT.class,
-        BitemporalSearchAT.class
-})
-=======
 @SuiteClasses({AllSearchAT.class,
                BitemporalSearchAT.class,
                BooleanSearchAT.class,
@@ -57,6 +40,5 @@
                RangeSearchAT.class,
                SortedSearchAT.class,
                WildcardSearchAT.class})
->>>>>>> c47ecdc3
 public class SearchSuite {
 }