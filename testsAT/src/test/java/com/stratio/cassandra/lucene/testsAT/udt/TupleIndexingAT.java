/*
 * Licensed to STRATIO (C) under one or more contributor license agreements.
 * See the NOTICE file distributed with this work for additional information
 * regarding copyright ownership.  The STRATIO (C) licenses this file
 * to you under the Apache License, Version 2.0 (the
 * "License"); you may not use this file except in compliance
 * with the License.  You may obtain a copy of the License at
 *
 *   http://www.apache.org/licenses/LICENSE-2.0
 *
 * Unless required by applicable law or agreed to in writing,
 * software distributed under the License is distributed on an
 * "AS IS" BASIS, WITHOUT WARRANTIES OR CONDITIONS OF ANY
 * KIND, either express or implied.  See the License for the
 * specific language governing permissions and limitations
 * under the License.
 */

package com.stratio.cassandra.lucene.testsAT.udt;

import com.datastax.driver.core.CodecRegistry;
import com.datastax.driver.core.ProtocolVersion;
import com.datastax.driver.core.TupleType;
import com.stratio.cassandra.lucene.testsAT.BaseAT;
import com.stratio.cassandra.lucene.testsAT.util.CassandraUtils;
import org.junit.AfterClass;
import org.junit.BeforeClass;
import org.junit.Test;
import org.junit.runner.RunWith;
import org.junit.runners.JUnit4;

import static com.datastax.driver.core.DataType.*;
import static com.stratio.cassandra.lucene.builder.Builder.*;
<<<<<<< HEAD
import static org.junit.Assert.assertArrayEquals;
import static org.junit.Assert.assertEquals;
=======
import static junit.framework.Assert.assertEquals;
import static org.junit.Assert.assertArrayEquals;
>>>>>>> 9e52feee

/**
 * @author Andres de la Pena {@literal <adelapena@stratio.com>}
 */

@RunWith(JUnit4.class)
public class TupleIndexingAT extends BaseAT {

    private static CassandraUtils cassandraUtils;

    @BeforeClass
    public static void before() {
        TupleType tuple = TupleType.of(ProtocolVersion.NEWEST_SUPPORTED,
                                       CodecRegistry.DEFAULT_INSTANCE,
                                       cint(),
                                       text(),
                                       cfloat());
        cassandraUtils = CassandraUtils.builder("tuple_indexing")
                                       .withColumn("k", "int")
                                       .withColumn("v", "tuple<int, text, float>")
                                       .withPartitionKey("k")
                                       .withMapper("v.0", integerMapper().sorted(true))
                                       .withMapper("v.1", stringMapper().sorted(true))
                                       .withMapper("v.2", floatMapper().sorted(true))
                                       .build()
                                       .createKeyspace()
                                       .createTable()
                                       .createIndex()
                                       .insert(new String[]{"k", "v"}, new Object[]{0, tuple.newValue(1, "foo", 2.1f)})
                                       .insert(new String[]{"k", "v"}, new Object[]{1, tuple.newValue(2, "bar", 2.2f)})
                                       .insert(new String[]{"k", "v"}, new Object[]{2, tuple.newValue(3, "zas", 1.2f)});
    }

    @AfterClass
    public static void after() {
        cassandraUtils.dropIndex().dropTable().dropKeyspace();
    }

    @Test
    public void testSearchTuple1() {
        cassandraUtils.filter(match("v.0", 1)).check(1);
        cassandraUtils.filter(match("v.0", 2)).check(1);
        cassandraUtils.filter(match("v.0", 3)).check(1);
        cassandraUtils.filter(match("v.0", 4)).check(0);
        cassandraUtils.filter(range("v.0").lower(1).includeLower(true).upper(2).includeUpper(true)).check(2);
        cassandraUtils.filter(range("v.0").lower(2).includeLower(true).upper(3).includeUpper(true)).check(2);
        cassandraUtils.filter(range("v.0").lower(3).includeLower(true).upper(4).includeUpper(true)).check(1);
        cassandraUtils.filter(range("v.0").lower(4).includeLower(true).upper(5).includeUpper(true)).check(0);
        cassandraUtils.sort(field("v.0").reverse(true)).checkIntColumn("k", 2, 1, 0);
    }

    @Test
    public void testSearchTuple2() {
        cassandraUtils.filter(match("v.1", "foo")).checkIntColumn("k", 0);
        cassandraUtils.filter(match("v.1", "bar")).checkIntColumn("k", 1);
        cassandraUtils.filter(match("v.1", "zas")).checkIntColumn("k", 2);
        cassandraUtils.sort(field("v.1")).checkIntColumn("k", 1, 0, 2);
    }

    @Test
    public void testSearchTuple3() {
        cassandraUtils.filter(match("v.2", 2.1)).checkIntColumn("k", 0);
        cassandraUtils.filter(match("v.2", 2.2)).checkIntColumn("k", 1);
        cassandraUtils.filter(match("v.2", 1.2)).checkIntColumn("k", 2);
        cassandraUtils.sort(field("v.2")).checkIntColumn("k", 2, 0, 1);
    }

    @Test
    public void testSearchGeoPointTuple() {
<<<<<<< HEAD
        TupleType tuple = TupleType.of(cfloat(), cfloat());
        CassandraUtils cassandraUtils = CassandraUtils.builder("tuple_indexing_geo_point")
                                        .withColumn("k", "int")
                                        .withColumn("v", "tuple<float, float>")
                                        .withPartitionKey("k")
                                        .withMapper("geo_point", geoPointMapper("v.0", "v.1").sorted(true).indexed(true))
                                        .build()
                                        .createKeyspace()
                                        .createTable()
                                        .createIndex()
                                        .insert(new String[]{"k", "v"}, new Object[]{0, tuple.newValue( 40.442163f, -3.784519f)})
                                        .insert(new String[]{"k", "v"}, new Object[]{1, tuple.newValue( 40.575909f, -3.616095f)})
                                        .insert(new String[]{"k", "v"}, new Object[]{2, tuple.newValue( 38.947994f, -3.800156f)})
                                        .insert(new String[]{"k", "v"}, new Object[]{3, tuple.newValue( 42.546975f, 2.141841f)})
                                        .insert(new String[]{"k", "v"}, new Object[]{4, tuple.newValue( 49.791995f, 11.208648f)})
                                        .insert(new String[]{"k", "v"}, new Object[]{5, tuple.newValue( 55.337231f, 61.578869f)})
                                        .insert(new String[]{"k", "v"}, new Object[]{6, tuple.newValue( 41.453383f, 126.442151f)});

        Integer[] returnedValues = cassandraUtils.filter(geoDistance("geo_point", -3.784519, 40.442163, "10000km")).refresh(true).sort(
                geoDistanceSortField("geo_point", -3.784519, 40.442163).reverse(false)).intColumn("k");

        assertEquals("Expected 7 results!", 7, returnedValues.length);
        Integer[] expectedValues = new Integer[]{0,1,2,3,4,5,6};
=======
        TupleType tuple = TupleType.of(ProtocolVersion.NEWEST_SUPPORTED,
                                       CodecRegistry.DEFAULT_INSTANCE,
                                       cfloat(),
                                       cfloat());
        CassandraUtils cassandraUtils = CassandraUtils.builder("tuple_indexing_geo_point")
                                                      .withColumn("k", "int")
                                                      .withColumn("v", "tuple<float, float>")
                                                      .withPartitionKey("k")
                                                      .withMapper("geo_point",
                                                                  geoPointMapper("v.0", "v.1").sorted(true)
                                                                                              .indexed(true))
                                                      .build()
                                                      .createKeyspace()
                                                      .createTable()
                                                      .createIndex()
                                                      .insert(new String[]{"k", "v"},
                                                              new Object[]{0, tuple.newValue(40.442163f, -3.784519f)})
                                                      .insert(new String[]{"k", "v"},
                                                              new Object[]{1, tuple.newValue(40.575909f, -3.616095f)})
                                                      .insert(new String[]{"k", "v"},
                                                              new Object[]{2, tuple.newValue(38.947994f, -3.800156f)})
                                                      .insert(new String[]{"k", "v"},
                                                              new Object[]{3, tuple.newValue(42.546975f, 2.141841f)})
                                                      .insert(new String[]{"k", "v"},
                                                              new Object[]{4, tuple.newValue(49.791995f, 11.208648f)})
                                                      .insert(new String[]{"k", "v"},
                                                              new Object[]{5, tuple.newValue(55.337231f, 61.578869f)})
                                                      .insert(new String[]{"k", "v"},
                                                              new Object[]{6, tuple.newValue(41.453383f, 126.442151f)});

        Integer[] returnedValues = cassandraUtils.filter(geoDistance("geo_point", -3.784519, 40.442163, "10000km"))
                                                 .refresh(true)
                                                 .sort(
                                                         geoDistanceSortField("geo_point",
                                                                              -3.784519,
                                                                              40.442163).reverse(false))
                                                 .intColumn("k");

        assertEquals("Expected 7 results!", 7, returnedValues.length);
        Integer[] expectedValues = new Integer[]{0, 1, 2, 3, 4, 5, 6};
>>>>>>> 9e52feee
        assertArrayEquals("Wrong geoDistance sort!", expectedValues, returnedValues);

        cassandraUtils.dropKeyspace();
    }
<<<<<<< HEAD
=======

>>>>>>> 9e52feee
}<|MERGE_RESOLUTION|>--- conflicted
+++ resolved
@@ -31,13 +31,8 @@
 
 import static com.datastax.driver.core.DataType.*;
 import static com.stratio.cassandra.lucene.builder.Builder.*;
-<<<<<<< HEAD
-import static org.junit.Assert.assertArrayEquals;
-import static org.junit.Assert.assertEquals;
-=======
 import static junit.framework.Assert.assertEquals;
 import static org.junit.Assert.assertArrayEquals;
->>>>>>> 9e52feee
 
 /**
  * @author Andres de la Pena {@literal <adelapena@stratio.com>}
@@ -107,31 +102,6 @@
 
     @Test
     public void testSearchGeoPointTuple() {
-<<<<<<< HEAD
-        TupleType tuple = TupleType.of(cfloat(), cfloat());
-        CassandraUtils cassandraUtils = CassandraUtils.builder("tuple_indexing_geo_point")
-                                        .withColumn("k", "int")
-                                        .withColumn("v", "tuple<float, float>")
-                                        .withPartitionKey("k")
-                                        .withMapper("geo_point", geoPointMapper("v.0", "v.1").sorted(true).indexed(true))
-                                        .build()
-                                        .createKeyspace()
-                                        .createTable()
-                                        .createIndex()
-                                        .insert(new String[]{"k", "v"}, new Object[]{0, tuple.newValue( 40.442163f, -3.784519f)})
-                                        .insert(new String[]{"k", "v"}, new Object[]{1, tuple.newValue( 40.575909f, -3.616095f)})
-                                        .insert(new String[]{"k", "v"}, new Object[]{2, tuple.newValue( 38.947994f, -3.800156f)})
-                                        .insert(new String[]{"k", "v"}, new Object[]{3, tuple.newValue( 42.546975f, 2.141841f)})
-                                        .insert(new String[]{"k", "v"}, new Object[]{4, tuple.newValue( 49.791995f, 11.208648f)})
-                                        .insert(new String[]{"k", "v"}, new Object[]{5, tuple.newValue( 55.337231f, 61.578869f)})
-                                        .insert(new String[]{"k", "v"}, new Object[]{6, tuple.newValue( 41.453383f, 126.442151f)});
-
-        Integer[] returnedValues = cassandraUtils.filter(geoDistance("geo_point", -3.784519, 40.442163, "10000km")).refresh(true).sort(
-                geoDistanceSortField("geo_point", -3.784519, 40.442163).reverse(false)).intColumn("k");
-
-        assertEquals("Expected 7 results!", 7, returnedValues.length);
-        Integer[] expectedValues = new Integer[]{0,1,2,3,4,5,6};
-=======
         TupleType tuple = TupleType.of(ProtocolVersion.NEWEST_SUPPORTED,
                                        CodecRegistry.DEFAULT_INSTANCE,
                                        cfloat(),
@@ -172,13 +142,9 @@
 
         assertEquals("Expected 7 results!", 7, returnedValues.length);
         Integer[] expectedValues = new Integer[]{0, 1, 2, 3, 4, 5, 6};
->>>>>>> 9e52feee
         assertArrayEquals("Wrong geoDistance sort!", expectedValues, returnedValues);
 
         cassandraUtils.dropKeyspace();
     }
-<<<<<<< HEAD
-=======
 
->>>>>>> 9e52feee
 }