/*
 * Licensed to STRATIO (C) under one or more contributor license agreements.
 * See the NOTICE file distributed with this work for additional information
 * regarding copyright ownership.  The STRATIO (C) licenses this file
 * to you under the Apache License, Version 2.0 (the
 * "License"); you may not use this file except in compliance
 * with the License.  You may obtain a copy of the License at
 *
 *   http://www.apache.org/licenses/LICENSE-2.0
 *
 * Unless required by applicable law or agreed to in writing,
 * software distributed under the License is distributed on an
 * "AS IS" BASIS, WITHOUT WARRANTIES OR CONDITIONS OF ANY
 * KIND, either express or implied.  See the License for the
 * specific language governing permissions and limitations
 * under the License.
 */

package com.stratio.cassandra.lucene.testsAT.udt;

import com.datastax.driver.core.SimpleStatement;
import com.datastax.driver.core.exceptions.DriverException;
import com.stratio.cassandra.lucene.testsAT.BaseAT;
import com.stratio.cassandra.lucene.testsAT.util.CassandraUtils;
import com.stratio.cassandra.lucene.testsAT.util.CassandraUtilsSelect;
import org.junit.AfterClass;
import org.junit.BeforeClass;
import org.junit.Test;
import org.junit.runner.RunWith;
import org.junit.runners.JUnit4;

import java.util.Arrays;
import java.util.HashMap;
import java.util.Map;

import static com.stratio.cassandra.lucene.builder.Builder.*;
import static org.junit.Assert.assertEquals;
import static org.junit.Assert.assertTrue;

/**
 * @author Eduardo Alonso {@literal <eduardoalonso@stratio.com>}
 */

@RunWith(JUnit4.class)
public class UDTIndexingAT extends BaseAT {

    private static CassandraUtils cassandraUtils;

    @BeforeClass
    public static void before() {

        cassandraUtils = CassandraUtils.builder("udt_indexing")
                                       .withUDT("geo_point", "latitude", "float")
                                       .withUDT("geo_point", "longitude", "float")
                                       .withUDT("address", "street", "text")
                                       .withUDT("address", "city", "text")
                                       .withUDT("address", "zip", "int")
                                       .withUDT("address", "bool", "boolean")
                                       .withUDT("address", "height", "float")
                                       .withUDT("address", "point", "frozen<geo_point>")
                                       .withUDT("address", "zips", "list<int>")
                                       .withUDT("address", "zips_map", "map<int,text>")
                                       .withUDT("address", "zips_set", "set<int>")
                                       .withColumn("login", "text")
                                       .withColumn("first_name", "text")
                                       .withColumn("last_name", "text")
                                       .withColumn("address", "frozen<address>")
                                       .withPartitionKey("login")
                                       .withMapper("address.zips", integerMapper())
                                       .withMapper("address.zips_map", stringMapper())
                                       .withMapper("address.zips_set", integerMapper())
                                       .withMapper("address.bool", booleanMapper())
                                       .withMapper("address.city", stringMapper())
                                       .withMapper("address.point.latitude", floatMapper())
                                       .withMapper("address.point.longitude", floatMapper())
                                       .build().createKeyspace()
                                       .createUDTs()
                                       .createTable()
                                       .createIndex();

        Map<String, String> data = new HashMap<>();
        data.put("login", "'USER1'");
        data.put("first_name", "'Tom'");
        data.put("last_name", "'Smith'");
        data.put("address", "{" +
                            "  street: '1021 West 4th St. #202'," +
                            "  city: 'San Francisco'," +
                            "  zip: 94110 ," +
                            "  bool: true," +
                            "  height:5.4 ," +
                            "  zips:[ 2,4,6 ]," +
                            "  zips_map : {" +
                            "    1 : '1A'," +
                            "    2 : '2A'," +
                            "    3 : '3A'" +
                            "  }," +
                            "  zips_set : {5,7,9}," +
                            "  point : {" +
                            "    latitude : 1.0," +
                            "    longitude : -1.0" +
                            "  }" +
                            "}");

        Map<String, String> data2 = new HashMap<>();
        data2.put("login", "'USER2'");
        data2.put("first_name", "'Tom'");
        data2.put("last_name", "'Smith'");
        data2.put("address", "{ " +
                             "  street: '1021 West 4th St. #202'," +
                             "  city: 'San Francisco'," +
                             "  zip: 94110 ," +
                             "  bool: false," +
                             "  height:5.4 ," +
                             "  zips:[ 4,6,8 ]," +
                             "  zips_map : { " +
                             "    1 : '1B'," +
                             "    2 : '2B'," +
                             "    3 : '3B'" +
                             "  }," +
                             "  zips_set : {7,9,11}," +
                             "  point : {" +
                             "    latitude : 2.0," +
                             "    longitude : -2.0" +
                             "  }  " +
                             "}");

        Map<String, String> data3 = new HashMap<>();
        data3.put("login", "'USER3'");
        data3.put("first_name", "'Tom'");
        data3.put("last_name", "'Smith'");
        data3.put("address", "{ " +
                             "  street: '1021 West 4th St. #202'," +
                             "  city: 'San Francisco'," +
                             "  zip: 94110 ," +
                             "  bool: true," +
                             "  height:5.4 ," +
                             "  zips:[ 6,8,10 ]," +
                             "  zips_map : {" +
                             "    1 : '1A'," +
                             "    2 : '2A'," +
                             "    3 : '3A'" +
                             "  }," +
                             "  zips_set : {9,11,13}," +
                             "  point : {" +
                             "    latitude : 3.0," +
                             "    longitude : -3.0" +
                             "  }  " +
                             "}");

        Map<String, String> data4 = new HashMap<>();
        data4.put("login", "'USER4'");
        data4.put("first_name", "'Tom'");
        data4.put("last_name", "'Smith'");
        data4.put("address", "{ " +
                             "  street: '1021 West 4th St. #202'," +
                             "  city: 'Paris'," +
                             "  zip: 94110 ," +
                             "  bool: false," +
                             "  height:5.4 ," +
                             "  zips:[ 8,10,12 ]," +
                             "  zips_map : {" +
                             "    1 : '1B'," +
                             "    2 : '2B'," +
                             "    3 : '3B'" +
                             "  }," +
                             "  zips_set : {11,13,15}," +
                             "  point : {" +
                             "    latitude : 4.0," +
                             "    longitude : -4.0" +
                             "  }  " +
                             "}");

        Map<String, String> data5 = new HashMap<>();
        data5.put("login", "'USER5'");
        data5.put("first_name", "'Tom'");
        data5.put("last_name", "'Smith'");
        data5.put("address", "{ " +
                             "  street: '1021 West 4th St. #202'," +
                             "  city: 'Paris'," +
                             "  zip: 94110 ," +
                             "  bool: true," +
                             "  height:5.4 ," +
                             "  zips:[ 10,12,14]," +
                             "  zips_map : {" +
                             "    1 : '1A'," +
                             "    2 : '2A'," +
                             "    3 : '3A'" +
                             "  }," +
                             "  zips_set : {13,15,17}," +
                             "  point : {" +
                             "    latitude : 5.0," +
                             "    longitude : -5.0" +
                             "  }  " +
                             "}");

        Map<String, String> data6 = new HashMap<>();
        data6.put("login", "'USER6'");
        data6.put("first_name", "'Tom'");
        data6.put("last_name", "'Smith'");
        data6.put("address", "{ " +
                             "  street: '1021 West 4th St. #202'," +
                             "  city: 'Paris'," +
                             "  zip: 94110 ," +
                             "  bool: false," +
                             "  height:5.4 ," +
                             "  zips:[ 12,14,16 ]," +
                             "  zips_map : {" +
                             "    1 : '1B'," +
                             "    2 : '2B'," +
                             "    3 : '3B'" +
                             "  }," +
                             "  zips_set : {15,17,19}," +
                             "  point : {" +
                             "    latitude : 6.0," +
                             "    longitude : -6.0" +
                             "  }  " +
                             "}");

        Map<String, String> data7 = new HashMap<>();
        data7.put("login", "'USER7'");
        data7.put("first_name", "'Tom'");
        data7.put("last_name", "'Smith'");
        data7.put("address", "{ " +
                             "  street: '1021 West 4th St. #202'," +
                             "  city: 'Paris'," +
                             "  zip: 94110 ," +
                             "  bool: true," +
                             "  height:5.4 ," +
                             "  zips:[ 14,16,18 ]," +
                             "  zips_map : {" +
                             "    1 : '1A'," +
                             "    2 : '2A'," +
                             "    3 : '3A'" +
                             "  }," +
                             "  zips_set : {17,19,21}," +
                             "  point : {" +
                             "    latitude : 7.0," +
                             "    longitude : -7.0" +
                             "  }  " +
                             "}");

        cassandraUtils.insert(data, data2, data3, data4, data5, data6, data7);
        cassandraUtils.refresh();

    }

    @AfterClass
    public static void after() {
        cassandraUtils.dropTable().dropKeyspace();
    }

    private boolean isThisAndOnlyThis(String[] received, String[] expected) {
        if (received.length != expected.length) {
            return false;
        } else {

            for (String i : received) {
                boolean found = false;
                for (String j : expected) {
                    if (i.equals(j)) {
                        found = true;
                    }
                }
                if (!found) {
                    return false;
                }
            }
            return true;
        }
    }

    private void assertEqualsAndOnlyThisString(String[] received, String[] expected) {
        assertEquals("Expected " + expected.length + " results but received: " + received.length,
                     expected.length,
                     received.length);
        assertTrue("Unexpected results!! Expected: " + Arrays.toString(expected) + ",but got: " + received,
                   isThisAndOnlyThis(received, expected));

    }

    @Test
    public void testUDTInternal() {

        CassandraUtilsSelect select = cassandraUtils.filter(match("address.city", "Paris"));
        assertEqualsAndOnlyThisString(select.stringColumn("login"), new String[]{"USER4", "USER5", "USER6", "USER7"});

        select = cassandraUtils.filter(match("address.city", "San Francisco"));
        assertEqualsAndOnlyThisString(select.stringColumn("login"), new String[]{"USER1", "USER2", "USER3"});

        select = cassandraUtils.filter(match("address.bool", true));
        assertEqualsAndOnlyThisString(select.stringColumn("login"), new String[]{"USER1", "USER3", "USER5", "USER7"});

        select = cassandraUtils.filter(match("address.bool", false));
        assertEqualsAndOnlyThisString(select.stringColumn("login"), new String[]{"USER2", "USER4", "USER6"});

    }

    @Test(expected = DriverException.class)
    public void testUDTInternalThatFails() {

        CassandraUtilsSelect select = cassandraUtils.filter(match("address.point", "Paris"));
        select.count();
        assertTrue("Selecting a type that is no matched must return an Exception", true);
    }

    @Test
    public void testUDTList() {

        CassandraUtilsSelect select = cassandraUtils.filter(match("address.zips", 10));
        assertEqualsAndOnlyThisString(select.stringColumn("login"), new String[]{"USER3", "USER4", "USER5"});

        select = cassandraUtils.filter(match("address.zips", 12));
        assertEqualsAndOnlyThisString(select.stringColumn("login"), new String[]{"USER4", "USER5", "USER6"});

        select = cassandraUtils.filter(match("address.zips", 14));
        assertEqualsAndOnlyThisString(select.stringColumn("login"), new String[]{"USER5", "USER6", "USER7"});

        select = cassandraUtils.filter(match("address.zips", 15));
        assertEqualsAndOnlyThisString(select.stringColumn("login"), new String[]{});

        select = cassandraUtils.filter(match("address.zips", 16));
        assertEqualsAndOnlyThisString(select.stringColumn("login"), new String[]{"USER6", "USER7"});

        select = cassandraUtils.filter(match("address.zips", 18));
        assertEqualsAndOnlyThisString(select.stringColumn("login"), new String[]{"USER7"});
    }

    @Test
    public void testUDTMap() {
        CassandraUtilsSelect select = cassandraUtils.filter(match("address.zips_map$1", "1A")).refresh(true);
        assertEqualsAndOnlyThisString(select.stringColumn("login"), new String[]{"USER1", "USER3", "USER5", "USER7"});

        select = cassandraUtils.filter(match("address.zips_map$1", "1B"));
        assertEqualsAndOnlyThisString(select.stringColumn("login"), new String[]{"USER2", "USER4", "USER6"});

        select = cassandraUtils.filter(match("address.zips_map$2", "2A"));
        assertEqualsAndOnlyThisString(select.stringColumn("login"), new String[]{"USER1", "USER3", "USER5", "USER7"});

        select = cassandraUtils.filter(match("address.zips_map$2", "2B"));
        assertEqualsAndOnlyThisString(select.stringColumn("login"), new String[]{"USER2", "USER4", "USER6"});

        select = cassandraUtils.filter(match("address.zips_map$3", "3A"));
        assertEqualsAndOnlyThisString(select.stringColumn("login"), new String[]{"USER1", "USER3", "USER5", "USER7"});

        select = cassandraUtils.filter(match("address.zips_map$3", "3B"));
        assertEqualsAndOnlyThisString(select.stringColumn("login"), new String[]{"USER2", "USER4", "USER6"});
    }

    @Test
    public void testUDTMapThatFails() {

        CassandraUtilsSelect select = cassandraUtils.filter(match("address.zips_map", 1));
        assertEqualsAndOnlyThisString(select.stringColumn("login"), new String[]{});
    }

    @Test
    public void testUDTSet() {
        CassandraUtilsSelect select = cassandraUtils.filter(match("address.zips_set", 5));
        assertEqualsAndOnlyThisString(select.stringColumn("login"), new String[]{"USER1"});

        select = cassandraUtils.filter(match("address.zips_set", 7));
        assertEqualsAndOnlyThisString(select.stringColumn("login"), new String[]{"USER1", "USER2"});

        select = cassandraUtils.filter(match("address.zips_set", 9));
        assertEqualsAndOnlyThisString(select.stringColumn("login"), new String[]{"USER1", "USER2", "USER3"});

        select = cassandraUtils.filter(match("address.zips_set", 11));
        assertEqualsAndOnlyThisString(select.stringColumn("login"), new String[]{"USER2", "USER3", "USER4"});

        select = cassandraUtils.filter(match("address.zips_set", 12));
        assertEqualsAndOnlyThisString(select.stringColumn("login"), new String[]{});

        select = cassandraUtils.filter(match("address.zips_set", 13));
        assertEqualsAndOnlyThisString(select.stringColumn("login"), new String[]{"USER3", "USER4", "USER5"});

        select = cassandraUtils.filter(match("address.zips_set", 14));
        assertEqualsAndOnlyThisString(select.stringColumn("login"), new String[]{});

        select = cassandraUtils.filter(match("address.zips_set", 15));
        assertEqualsAndOnlyThisString(select.stringColumn("login"), new String[]{"USER4", "USER5", "USER6"});

        select = cassandraUtils.filter(match("address.zips_set", 17));
        assertEqualsAndOnlyThisString(select.stringColumn("login"), new String[]{"USER5", "USER6", "USER7"});

        select = cassandraUtils.filter(match("address.zips_set", 19));
        assertEqualsAndOnlyThisString(select.stringColumn("login"), new String[]{"USER6", "USER7"});

        select = cassandraUtils.filter(match("address.zips_set", 20));
        assertEqualsAndOnlyThisString(select.stringColumn("login"), new String[]{});

        select = cassandraUtils.filter(match("address.zips_set", 21));
        assertEqualsAndOnlyThisString(select.stringColumn("login"), new String[]{"USER7"});
    }

    @Test
    public void testUDTOverUDT() {
        CassandraUtilsSelect select = cassandraUtils.filter(match("address.point.latitude", 1.0));
        assertEqualsAndOnlyThisString(select.stringColumn("login"), new String[]{"USER1"});

        select = cassandraUtils.filter(match("address.point.latitude", 2.0));
        assertEqualsAndOnlyThisString(select.stringColumn("login"), new String[]{"USER2"});

        select = cassandraUtils.filter(match("address.point.latitude", 3.0));
        assertEqualsAndOnlyThisString(select.stringColumn("login"), new String[]{"USER3"});

        select = cassandraUtils.filter(match("address.point.latitude", 4.0));
        assertEqualsAndOnlyThisString(select.stringColumn("login"), new String[]{"USER4"});

        select = cassandraUtils.filter(match("address.point.latitude", 5.0));
        assertEqualsAndOnlyThisString(select.stringColumn("login"), new String[]{"USER5"});

        select = cassandraUtils.filter(match("address.point.latitude", 6.0));
        assertEqualsAndOnlyThisString(select.stringColumn("login"), new String[]{"USER6"});

        select = cassandraUtils.filter(match("address.point.latitude", 7.0));
        assertEqualsAndOnlyThisString(select.stringColumn("login"), new String[]{"USER7"});

        select = cassandraUtils.filter(match("address.point.longitude", -1.0));
        assertEqualsAndOnlyThisString(select.stringColumn("login"), new String[]{"USER1"});

        select = cassandraUtils.filter(match("address.point.longitude", -2.0));
        assertEqualsAndOnlyThisString(select.stringColumn("login"), new String[]{"USER2"});

        select = cassandraUtils.filter(match("address.point.longitude", -3.0));
        assertEqualsAndOnlyThisString(select.stringColumn("login"), new String[]{"USER3"});

        select = cassandraUtils.filter(match("address.point.longitude", -4.0));
        assertEqualsAndOnlyThisString(select.stringColumn("login"), new String[]{"USER4"});

        select = cassandraUtils.filter(match("address.point.longitude", -5.0));
        assertEqualsAndOnlyThisString(select.stringColumn("login"), new String[]{"USER5"});

        select = cassandraUtils.filter(match("address.point.longitude", -6.0));
        assertEqualsAndOnlyThisString(select.stringColumn("login"), new String[]{"USER6"});

        select = cassandraUtils.filter(match("address.point.longitude", -7.0));
        assertEqualsAndOnlyThisString(select.stringColumn("login"), new String[]{"USER7"});

        select = cassandraUtils.filter(range("address.point.latitude").lower(1.0)
                                                                      .upper(3.0)
                                                                      .includeLower(true)
                                                                      .includeUpper(true));
        assertEqualsAndOnlyThisString(select.stringColumn("login"), new String[]{"USER1", "USER2", "USER3"});

        select = cassandraUtils.filter(range("address.point.latitude").lower(2.0)
                                                                      .upper(5.0)
                                                                      .includeLower(true)
                                                                      .includeUpper(true));
        assertEqualsAndOnlyThisString(select.stringColumn("login"), new String[]{"USER2", "USER3", "USER4", "USER5"});

        select = cassandraUtils.filter(range("address.point.latitude").lower(1.0)
                                                                      .upper(7.0)
                                                                      .includeLower(true)
                                                                      .includeUpper(true));
        assertEqualsAndOnlyThisString(select.stringColumn("login"),
                                      new String[]{"USER1", "USER2", "USER3", "USER4", "USER5", "USER6", "USER7"});

        select = cassandraUtils.filter(range("address.point.longitude").lower(-3.0).upper(-1.0));
        assertEqualsAndOnlyThisString(select.stringColumn("login"), new String[]{"USER2"});

        select = cassandraUtils.filter(range("address.point.longitude").lower(-5.0).upper(-2.0));
        assertEqualsAndOnlyThisString(select.stringColumn("login"), new String[]{"USER3", "USER4"});

        select = cassandraUtils.filter(range("address.point.longitude").lower(-7.0).upper(-1.0));
        assertEqualsAndOnlyThisString(select.stringColumn("login"),
                                      new String[]{"USER2", "USER3", "USER4", "USER5", "USER6"});

        select = cassandraUtils.filter(range("address.point.latitude").lower(1.0)
                                                                      .upper(3.0)
                                                                      .includeLower(true)
                                                                      .includeUpper(true));
        assertEqualsAndOnlyThisString(select.stringColumn("login"), new String[]{"USER1", "USER2", "USER3"});

        select = cassandraUtils.filter(range("address.point.latitude").lower(2.0)
                                                                      .upper(5.0)
                                                                      .includeLower(true)
                                                                      .includeUpper(true));
        assertEqualsAndOnlyThisString(select.stringColumn("login"), new String[]{"USER2", "USER3", "USER4", "USER5"});

        select = cassandraUtils.filter(range("address.point.latitude").lower(1.0)
                                                                      .upper(7.0)
                                                                      .includeLower(true)
                                                                      .includeUpper(true));
        assertEqualsAndOnlyThisString(select.stringColumn("login"),
                                      new String[]{"USER1", "USER2", "USER3", "USER4", "USER5", "USER6", "USER7"});

        select = cassandraUtils.filter(range("address.point.longitude").lower(-3.0).upper(-1.0));
        assertEqualsAndOnlyThisString(select.stringColumn("login"), new String[]{"USER2"});

        select = cassandraUtils.filter(range("address.point.longitude").lower(-5.0).upper(-2.0));
        assertEqualsAndOnlyThisString(select.stringColumn("login"), new String[]{"USER3", "USER4"});

        select = cassandraUtils.filter(range("address.point.longitude").lower(-7.0).upper(-1.0));
        assertEqualsAndOnlyThisString(select.stringColumn("login"),
                                      new String[]{"USER2", "USER3", "USER4", "USER5", "USER6"});
    }

    @Test(expected = DriverException.class)
    public void testUDTOverUDTThatFails() {
        cassandraUtils.filter(range("address.point.non-existent").lower(-1.0).upper(-3.0)).get();
        assertTrue("Selecting a non-existent type inside udt inside udt must return an Exception", true);
    }

<<<<<<< HEAD

=======
>>>>>>> 9e52feee
    @Test
    public void testNonCompleteUDT() {

        String insert = "INSERT INTO " +
                        cassandraUtils.getKeyspace() +
                        "." +
                        cassandraUtils.getTable() +
                        "(login, first_name, last_name, address) VALUES (" +
                        "'USER10'," +
                        "'Tom'," +
<<<<<<< HEAD
                        "'Smith',{"+
=======
                        "'Smith',{" +
>>>>>>> 9e52feee
                        "city: 'Madrid'});";

        cassandraUtils.execute(new SimpleStatement(insert));
        cassandraUtils.refresh();

<<<<<<< HEAD
        CassandraUtilsSelect select = cassandraUtils.filter(match("address.city","Madrid"));
        assertEqualsAndOnlyThisString(select.stringColumn("login"),
                                      new String[]{"USER10"});
    }

=======
        CassandraUtilsSelect select = cassandraUtils.filter(match("address.city", "Madrid"));
        assertEqualsAndOnlyThisString(select.stringColumn("login"),
                                      new String[]{"USER10"});
    }
>>>>>>> 9e52feee
}<|MERGE_RESOLUTION|>--- conflicted
+++ resolved
@@ -501,10 +501,6 @@
         assertTrue("Selecting a non-existent type inside udt inside udt must return an Exception", true);
     }
 
-<<<<<<< HEAD
-
-=======
->>>>>>> 9e52feee
     @Test
     public void testNonCompleteUDT() {
 
@@ -515,26 +511,14 @@
                         "(login, first_name, last_name, address) VALUES (" +
                         "'USER10'," +
                         "'Tom'," +
-<<<<<<< HEAD
-                        "'Smith',{"+
-=======
                         "'Smith',{" +
->>>>>>> 9e52feee
                         "city: 'Madrid'});";
 
         cassandraUtils.execute(new SimpleStatement(insert));
         cassandraUtils.refresh();
 
-<<<<<<< HEAD
-        CassandraUtilsSelect select = cassandraUtils.filter(match("address.city","Madrid"));
-        assertEqualsAndOnlyThisString(select.stringColumn("login"),
-                                      new String[]{"USER10"});
-    }
-
-=======
         CassandraUtilsSelect select = cassandraUtils.filter(match("address.city", "Madrid"));
         assertEqualsAndOnlyThisString(select.stringColumn("login"),
                                       new String[]{"USER10"});
     }
->>>>>>> 9e52feee
 }